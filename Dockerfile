FROM python:3.10.13-slim
WORKDIR /app/

# File Structure:
#
# /app
# ├── great_expectations_cloud/
# │         ├── agent/
# │         └── ...
# ├── examples/
# │         └── ...
# ├── pyproject.toml
# ├── poetry.lock
# └── README.md

# Disable in-memory buffering of application logs
#   https://docs.python.org/3/using/cmdline.html#envvar-PYTHONUNBUFFERED
ENV PYTHONUNBUFFERED=1
ENV POETRY_CACHE_DIR=/tmp/pypoetry

# Required for arm64, for building psutil
<<<<<<< HEAD
RUN apt-get update && apt-get install --no-install-recommends python3-dev gcc=4:12.2.0-3 -y && rm -rf /var/lib/apt/lists/*
=======
RUN apt-get update && apt-get install --no-install-recommends python3-dev=3.11.2-1+b1 gcc=4:12.2.0-3 -y && rm -rf /var/lib/apt/lists/*
>>>>>>> 5d0c0bd3

RUN pip --no-cache-dir install poetry==1.8.2

COPY pyproject.toml poetry.lock ./

# Recommended approach for caching build layers with poetry
#   --no-root: skips project source, --no-directory: skips local dependencies
#   https://python-poetry.org/docs/faq
RUN poetry install --with sql --without dev --no-root --no-directory

COPY README.md README.md
COPY great_expectations_cloud great_expectations_cloud
COPY examples/agent/data data

RUN poetry install --only-root && rm -rf POETRY_CACHE_DIR

ENTRYPOINT ["poetry", "run", "gx-agent"]<|MERGE_RESOLUTION|>--- conflicted
+++ resolved
@@ -19,11 +19,7 @@
 ENV POETRY_CACHE_DIR=/tmp/pypoetry
 
 # Required for arm64, for building psutil
-<<<<<<< HEAD
-RUN apt-get update && apt-get install --no-install-recommends python3-dev gcc=4:12.2.0-3 -y && rm -rf /var/lib/apt/lists/*
-=======
 RUN apt-get update && apt-get install --no-install-recommends python3-dev=3.11.2-1+b1 gcc=4:12.2.0-3 -y && rm -rf /var/lib/apt/lists/*
->>>>>>> 5d0c0bd3
 
 RUN pip --no-cache-dir install poetry==1.8.2
 
