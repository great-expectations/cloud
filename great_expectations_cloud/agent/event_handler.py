from __future__ import annotations

import logging
from collections import defaultdict
from json import JSONDecodeError
from typing import TYPE_CHECKING, Any, Final

import great_expectations as gx
from great_expectations.compatibility import pydantic
from packaging.version import LegacyVersion, Version
from packaging.version import parse as parse_version

from great_expectations_cloud.agent.actions.unknown import UnknownEventAction
from great_expectations_cloud.agent.models import (
    Event,
    UnknownEvent,
)

if TYPE_CHECKING:
    from great_expectations.data_context import CloudDataContext

    from great_expectations_cloud.agent.actions.agent_action import ActionResult, AgentAction


LOGGER: Final[logging.Logger] = logging.getLogger(__name__)


# Map of event types to actions, specific to the GX Core major version.
# Built via registering using register_event_action(). For example:
# _EVENT_ACTION_MAP = {
#     "0": {
#         "EventName": AgentActionClass,
#         "RunCheckpointEvent": RunCheckpointAction,
#     },
#     "1": {
#         # No events implemented yet for GX Core v1
#         # Suggested naming convention, add version suffix "V1" e.g.: RunCheckpointEventV1
#     },
# }
_EVENT_ACTION_MAP: dict[str, dict[str, type[AgentAction[Any]]]] = defaultdict(dict)


def register_event_action(
    version: str, event_type: type[Event], action_class: type[AgentAction[Any]]
) -> None:
    """Register an event type to an action class."""
    if version in _EVENT_ACTION_MAP and event_type.__name__ in _EVENT_ACTION_MAP[version]:
        raise EventAlreadyRegisteredError(event_type_name=event_type.__name__, version=version)
    event_type_str = event_type.__name__
    _EVENT_ACTION_MAP[version][event_type_str] = action_class
    LOGGER.debug(
        f"Registered event action: {event_type_str} -> {action_class.__name__} (version {version})"
    )


class EventHandler:
    """
    Core business logic mapping events to actions.
    """

    def __init__(self, context: CloudDataContext) -> None:
        self._context = context

    def get_event_action(self, event: Event) -> AgentAction[Any]:
        """Get the action that should be run for the given event."""
        action_map = _EVENT_ACTION_MAP.get(_GX_MAJOR_VERSION)
        if action_map is None:
            raise NoVersionImplementationError(version=_GX_MAJOR_VERSION)
        action_class = action_map.get(_get_event_name(event))
        if action_class is None:
            action_class = UnknownEventAction
        return action_class(context=self._context)

    def handle_event(self, event: Event, id: str) -> ActionResult:
        """Transform an Event into an ActionResult."""
        action = self.get_event_action(event=event)
        LOGGER.info(f"Handling event: {event.type} -> {action.__class__.__name__}")
        action_result = action.run(event=event, id=id)
        return action_result

    @classmethod
    def parse_event_from(cls, msg_body: bytes) -> Event:
        try:
            event: Event = pydantic.parse_raw_as(Event, msg_body)
        except (pydantic.ValidationError, JSONDecodeError):
            # Log as bytes
            LOGGER.exception("Unable to parse event type", extra={"msg_body": f"{msg_body!r}"})
            return UnknownEvent()

        return event


class EventError(Exception):
    ...


class UnknownEventError(EventError):
    def __init__(self, event_name: str):
        super().__init__(f'Unknown message received: "{event_name}" - cannot process.')


class NoVersionImplementationError(EventError):
    def __init__(self, version: str | Version):
        super().__init__(f"No event action map implemented for GX Core major version {version}.")


class InvalidVersionError(EventError):
    def __init__(self, version: str | Version):
        super().__init__(f"Invalid version: {version}")


class EventAlreadyRegisteredError(EventError):
    def __init__(self, event_type_name: str, version: str | Version):
        super().__init__(f"Event type {event_type_name} already registered for version {version}.")


def _get_major_version(version: str) -> str:
    """Get major version as a string from version as a string. For example, "0.18.0" -> "0"."""
    parsed: Version | LegacyVersion = parse_version(version)
    if not isinstance(parsed, Version):
        raise InvalidVersionError(version)
    return str(parsed.major)


_GX_MAJOR_VERSION = _get_major_version(str(gx.__version__))


<<<<<<< HEAD
class UnknownEventError(Exception): ...
=======
def _get_event_name(event: Event) -> str:
    try:
        return str(event.__name__)
    except AttributeError:
        return str(event.__class__.__name__)
>>>>>>> 1fa689c7
<|MERGE_RESOLUTION|>--- conflicted
+++ resolved
@@ -125,12 +125,8 @@
 _GX_MAJOR_VERSION = _get_major_version(str(gx.__version__))
 
 
-<<<<<<< HEAD
-class UnknownEventError(Exception): ...
-=======
 def _get_event_name(event: Event) -> str:
     try:
         return str(event.__name__)
     except AttributeError:
-        return str(event.__class__.__name__)
->>>>>>> 1fa689c7
+        return str(event.__class__.__name__)