--- conflicted
+++ resolved
@@ -23,11 +23,8 @@
     def __init__(self, context: CloudDataContext) -> None:
         self._context = context
 
-<<<<<<< HEAD
-=======
     def get_event_action(self, event: Event) -> AgentAction[Any]:
         return event.action(context=self._context)
->>>>>>> 0ea9fa77
 
     def handle_event(self, event: Event, id: str) -> ActionResult:
         """Transform an Event into an ActionResult."""
