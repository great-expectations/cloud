from __future__ import annotations

import logging
from collections import defaultdict
from json import JSONDecodeError
from typing import TYPE_CHECKING, Any, Final

import great_expectations as gx
from great_expectations.compatibility import pydantic
from packaging.version import LegacyVersion, Version
from packaging.version import parse as parse_version

from great_expectations_cloud.agent.models import (
    Event,
    UnknownEvent,
)

if TYPE_CHECKING:
    from great_expectations.data_context import CloudDataContext

    from great_expectations_cloud.agent.actions.agent_action import ActionResult, AgentAction


LOGGER: Final[logging.Logger] = logging.getLogger(__name__)


# Map of event types to actions, specific to the GX Core major version.
# Built via registering using register_event_action(). For example:
# _EVENT_ACTION_MAP = {
#     "0": {
#         "EventName": AgentActionClass,
#         "RunCheckpointEvent": RunCheckpointAction,
#     },
#     "1": {
#         # No events implemented yet for GX Core v1
#         # Suggested naming convention, add version suffix "V1" e.g.: RunCheckpointEventV1
#     },
# }
_EVENT_ACTION_MAP: dict[str, dict[str, type[AgentAction[Any]]]] = defaultdict(dict)


def register_event_action(
    version: str, event_type: type[Event], action_class: type[AgentAction[Any]]
) -> None:
    """Register an event type to an action class."""
    if version in _EVENT_ACTION_MAP and event_type.__name__ in _EVENT_ACTION_MAP[version]:
        raise EventAlreadyRegisteredError(event_type_name=event_type.__name__, version=version)
    event_type_str = event_type.__name__
    _EVENT_ACTION_MAP[version][event_type_str] = action_class
    LOGGER.debug(
        f"Registered event action: {event_type_str} -> {action_class.__name__} (version {version})"
    )


class EventHandler:
    """
    Core business logic mapping events to actions.
    """

    def __init__(self, context: CloudDataContext) -> None:
        self._context = context

    def get_event_action(self, event: Event) -> AgentAction[Any]:
        """Get the action that should be run for the given event."""
        action_map = _EVENT_ACTION_MAP.get(_GX_MAJOR_VERSION)
        if action_map is None:
            raise NoVersionImplementationError(version=_GX_MAJOR_VERSION)
        action_class = action_map.get(_get_event_name(event))
        if action_class is None:
            raise UnknownEventError(event_name=_get_event_name(event))
        return action_class(context=self._context)

    def handle_event(self, event: Event, id: str) -> ActionResult:
        """Transform an Event into an ActionResult."""
        action = self.get_event_action(event=event)
        LOGGER.info(f"Handling event: {event.type} -> {action.__class__.__name__}")
        action_result = action.run(event=event, id=id)
        return action_result

    @classmethod
    def parse_event_from(cls, msg_body: bytes) -> Event:
        try:
            event: Event = pydantic.parse_raw_as(Event, msg_body)
            return event
        except (pydantic.ValidationError, JSONDecodeError):
            # Log as bytes
<<<<<<< HEAD
            LOGGER.warning("Unable to parse event type", extra={"msg_body": f"{msg_body!r}"})
=======
            LOGGER.exception("Unable to parse event type", extra={"msg_body": f"{msg_body!r}"})
>>>>>>> 3dbf55de
            return UnknownEvent()


class EventError(Exception):
    ...


class UnknownEventError(EventError):
    def __init__(self, event_name: str):
        super().__init__(f'Unknown message received: "{event_name}" - cannot process.')


class NoVersionImplementationError(EventError):
    def __init__(self, version: str | Version):
        super().__init__(f"No event action map implemented for GX Core major version {version}.")


class InvalidVersionError(EventError):
    def __init__(self, version: str | Version):
        super().__init__(f"Invalid version: {version}")


class EventAlreadyRegisteredError(EventError):
    def __init__(self, event_type_name: str, version: str | Version):
        super().__init__(f"Event type {event_type_name} already registered for version {version}.")


def _get_major_version(version: str) -> str:
    """Get major version as a string from version as a string. For example, "0.18.0" -> "0"."""
    parsed: Version | LegacyVersion = parse_version(version)
    if not isinstance(parsed, Version):
        raise InvalidVersionError(version)
    return str(parsed.major)


_GX_MAJOR_VERSION = _get_major_version(str(gx.__version__))


def _get_event_name(event: Event) -> str:
    try:
        return str(event.__name__)
    except AttributeError:
        return str(event.__class__.__name__)<|MERGE_RESOLUTION|>--- conflicted
+++ resolved
@@ -10,8 +10,27 @@
 from packaging.version import LegacyVersion, Version
 from packaging.version import parse as parse_version
 
+from great_expectations_cloud.agent.actions import (
+    ColumnDescriptiveMetricsAction,
+    ListTableNamesAction,
+)
+from great_expectations_cloud.agent.actions.data_assistants import (
+    RunMissingnessDataAssistantAction,
+    RunOnboardingDataAssistantAction,
+)
+from great_expectations_cloud.agent.actions.draft_datasource_config_action import (
+    DraftDatasourceConfigAction,
+)
+from great_expectations_cloud.agent.actions.run_checkpoint import RunCheckpointAction
+from great_expectations_cloud.agent.actions.unknown import UnknownEventAction
 from great_expectations_cloud.agent.models import (
+    DraftDatasourceConfigEvent,
     Event,
+    ListTableNamesEvent,
+    RunCheckpointEvent,
+    RunColumnDescriptiveMetricsEvent,
+    RunMissingnessDataAssistantEvent,
+    RunOnboardingDataAssistantEvent,
     UnknownEvent,
 )
 
@@ -84,11 +103,7 @@
             return event
         except (pydantic.ValidationError, JSONDecodeError):
             # Log as bytes
-<<<<<<< HEAD
-            LOGGER.warning("Unable to parse event type", extra={"msg_body": f"{msg_body!r}"})
-=======
             LOGGER.exception("Unable to parse event type", extra={"msg_body": f"{msg_body!r}"})
->>>>>>> 3dbf55de
             return UnknownEvent()
 
 
