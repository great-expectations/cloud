from __future__ import annotations

import logging
from typing import Final

from great_expectations_cloud.agent import GXAgent
from great_expectations_cloud.agent.agent import GXAgentConfigError

LOGGER: Final[logging.Logger] = logging.getLogger(__name__)


def run_agent() -> None:
<<<<<<< HEAD
    """Run an instance of the GXAgent."""
    agent = GXAgent()
    agent.run()

def get_version() -> str:
    return GXAgent.get_current_gx_agent_version()
=======
    """Run an instance of the GX Agent."""
    try:
        agent = GXAgent()
        agent.run()
    except GXAgentConfigError as error:
        # catch error to avoid stacktrace printout
        LOGGER.error(error)
>>>>>>> 764e1546
<|MERGE_RESOLUTION|>--- conflicted
+++ resolved
@@ -10,14 +10,6 @@
 
 
 def run_agent() -> None:
-<<<<<<< HEAD
-    """Run an instance of the GXAgent."""
-    agent = GXAgent()
-    agent.run()
-
-def get_version() -> str:
-    return GXAgent.get_current_gx_agent_version()
-=======
     """Run an instance of the GX Agent."""
     try:
         agent = GXAgent()
@@ -25,4 +17,6 @@
     except GXAgentConfigError as error:
         # catch error to avoid stacktrace printout
         LOGGER.error(error)
->>>>>>> 764e1546
+
+def get_version() -> str:
+    return GXAgent.get_current_gx_agent_version()