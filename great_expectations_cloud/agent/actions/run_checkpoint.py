from __future__ import annotations

<<<<<<< HEAD
from typing import TYPE_CHECKING, Final, Any
=======
from dataclasses import dataclass
from typing import TYPE_CHECKING, Any
>>>>>>> 5f8774ce

from typing_extensions import override

from great_expectations_cloud.agent.actions.agent_action import (
    ActionResult,
    AgentAction,
)
from great_expectations_cloud.agent.event_handler import register_event_action
from great_expectations_cloud.agent.models import (
    CreatedResource,
    RunCheckpointEvent,
    RunScheduledCheckpointEvent,
    RunWindowCheckpointEvent,
)

if TYPE_CHECKING:
    from great_expectations.data_context import CloudDataContext
<<<<<<< HEAD
    
import logging

LOGGER: Final[logging.Logger] = logging.getLogger(__name__)
LOGGER.setLevel(logging.DEBUG)

from great_expectations_cloud.agent.actions.utils import verify_data_asset
=======
    from great_expectations.datasource.fluent.interfaces import DataAsset, Datasource
>>>>>>> 5f8774ce


class RunCheckpointAction(AgentAction[RunCheckpointEvent]):
    @override
    def run(self, event: RunCheckpointEvent, id: str) -> ActionResult:
        return run_checkpoint(self._context, event, id)


class MissingCheckpointNameError(ValueError):
    """Property checkpoint_name is required but not present."""


# using a dataclass because we don't want the pydantic behavior of copying objects
@dataclass
class DataSourceAssets:
    data_source: Datasource[Any, Any]
    assets_by_name: dict[str, DataAsset[Any, Any]]


def run_checkpoint(
    context: CloudDataContext,
    event: RunCheckpointEvent | RunScheduledCheckpointEvent | RunWindowCheckpointEvent,
    id: str,
    expectation_parameters: dict[str, Any] | None = None,
) -> ActionResult:
    # the checkpoint_name property on possible events is optional for backwards compatibility,
    # but this action requires it in order to run:
    if not event.checkpoint_name:
        raise MissingCheckpointNameError

<<<<<<< HEAD
    # test connection to data source and any assets used by checkpoint
    for datasource_name, data_asset_names in event.datasource_names_to_asset_names.items():
        datasource = context.data_sources.get(name=datasource_name)
        datasource.test_connection(test_assets=False)  # raises `TestConnectionError` on failure
        for (
            data_asset_name
        ) in data_asset_names:  # only test connection for assets that are validated in checkpoint
            asset = datasource.get_asset(data_asset_name)
            verify_data_asset(LOGGER.info, datasource, asset)
            asset.test_connection()  # raises `TestConnectionError` on failure

    # run checkpoint
=======
>>>>>>> 5f8774ce
    checkpoint = context.checkpoints.get(name=event.checkpoint_name)

    # only GX-managed Checkpoints are currently validated here and they contain only one validation definition, but
    # the Checkpoint does allow for multiple validation definitions so we'll be defensive and ensure we only test each
    # source/asset once
    data_sources_assets_by_data_source_name: dict[str, DataSourceAssets] = {}
    for vd in checkpoint.validation_definitions:
        ds = vd.data_source
        ds_name = ds.name
        # create assets by name dict
        if ds_name not in data_sources_assets_by_data_source_name:
            data_sources_assets_by_data_source_name[ds_name] = DataSourceAssets(
                data_source=ds, assets_by_name={}
            )
        data_sources_assets_by_data_source_name[ds_name].assets_by_name[vd.asset.name] = vd.asset

    for data_sources_assets in data_sources_assets_by_data_source_name.values():
        data_source = data_sources_assets.data_source
        data_source.test_connection(test_assets=False)  # raises `TestConnectionError` on failure
        for data_asset in data_sources_assets.assets_by_name.values():
            data_asset.test_connection()  # raises `TestConnectionError` on failure

    checkpoint_run_result = checkpoint.run(
        batch_parameters=event.splitter_options, expectation_parameters=expectation_parameters
    )

    validation_results = checkpoint_run_result.run_results
    created_resources = []
    for key in validation_results.keys():
        suite_validation_result = validation_results[key]
        if suite_validation_result.id is None:
            raise RuntimeError(f"SuiteValidationResult.id is None for key: {key}")  # noqa: TRY003
        created_resource = CreatedResource(
            resource_id=suite_validation_result.id,
            type="SuiteValidationResult",
        )
        created_resources.append(created_resource)

    return ActionResult(
        id=id,
        type=event.type,
        created_resources=created_resources,
    )


register_event_action("1", RunCheckpointEvent, RunCheckpointAction)<|MERGE_RESOLUTION|>--- conflicted
+++ resolved
@@ -1,11 +1,8 @@
 from __future__ import annotations
 
-<<<<<<< HEAD
+from dataclasses import dataclass
 from typing import TYPE_CHECKING, Final, Any
-=======
-from dataclasses import dataclass
-from typing import TYPE_CHECKING, Any
->>>>>>> 5f8774ce
+import logging
 
 from typing_extensions import override
 
@@ -23,17 +20,12 @@
 
 if TYPE_CHECKING:
     from great_expectations.data_context import CloudDataContext
-<<<<<<< HEAD
-    
-import logging
+    from great_expectations.datasource.fluent.interfaces import DataAsset, Datasource
 
 LOGGER: Final[logging.Logger] = logging.getLogger(__name__)
 LOGGER.setLevel(logging.DEBUG)
 
 from great_expectations_cloud.agent.actions.utils import verify_data_asset
-=======
-    from great_expectations.datasource.fluent.interfaces import DataAsset, Datasource
->>>>>>> 5f8774ce
 
 
 class RunCheckpointAction(AgentAction[RunCheckpointEvent]):
@@ -64,43 +56,47 @@
     if not event.checkpoint_name:
         raise MissingCheckpointNameError
 
-<<<<<<< HEAD
-    # test connection to data source and any assets used by checkpoint
-    for datasource_name, data_asset_names in event.datasource_names_to_asset_names.items():
-        datasource = context.data_sources.get(name=datasource_name)
-        datasource.test_connection(test_assets=False)  # raises `TestConnectionError` on failure
-        for (
-            data_asset_name
-        ) in data_asset_names:  # only test connection for assets that are validated in checkpoint
-            asset = datasource.get_asset(data_asset_name)
-            verify_data_asset(LOGGER.info, datasource, asset)
-            asset.test_connection()  # raises `TestConnectionError` on failure
+    # Check if we have the old event structure (your code) or should use the new approach
+    if hasattr(event, 'datasource_names_to_asset_names') and event.datasource_names_to_asset_names:
+        # Use your original approach for backward compatibility
+        for datasource_name, data_asset_names in event.datasource_names_to_asset_names.items():
+            datasource = context.data_sources.get(name=datasource_name)
+            datasource.test_connection(test_assets=False)  # raises `TestConnectionError` on failure
+            for data_asset_name in data_asset_names:
+                asset = datasource.get_asset(data_asset_name)
+                verify_data_asset(LOGGER.info, datasource, asset)
+                asset.test_connection()  # raises `TestConnectionError` on failure
+    else:
+        # Use the new approach from Great Expectations
+        checkpoint = context.checkpoints.get(name=event.checkpoint_name)
+        
+        # only GX-managed Checkpoints are currently validated here and they contain only one validation definition, but
+        # the Checkpoint does allow for multiple validation definitions so we'll be defensive and ensure we only test each
+        # source/asset once
+        data_sources_assets_by_data_source_name: dict[str, DataSourceAssets] = {}
+        for vd in checkpoint.validation_definitions:
+            ds = vd.data_source
+            ds_name = ds.name
+            # create assets by name dict
+            if ds_name not in data_sources_assets_by_data_source_name:
+                data_sources_assets_by_data_source_name[ds_name] = DataSourceAssets(
+                    data_source=ds, assets_by_name={}
+                )
+            data_sources_assets_by_data_source_name[ds_name].assets_by_name[vd.asset.name] = vd.asset
+
+        for data_sources_assets in data_sources_assets_by_data_source_name.values():
+            data_source = data_sources_assets.data_source
+            data_source.test_connection(test_assets=False)  # raises `TestConnectionError` on failure
+            for data_asset in data_sources_assets.assets_by_name.values():
+                # Add your verification if you want
+                verify_data_asset(LOGGER.info, data_source, data_asset)
+                data_asset.test_connection()  # raises `TestConnectionError` on failure
+
+    # Get checkpoint if we haven't already
+    if 'checkpoint' not in locals():
+        checkpoint = context.checkpoints.get(name=event.checkpoint_name)
 
     # run checkpoint
-=======
->>>>>>> 5f8774ce
-    checkpoint = context.checkpoints.get(name=event.checkpoint_name)
-
-    # only GX-managed Checkpoints are currently validated here and they contain only one validation definition, but
-    # the Checkpoint does allow for multiple validation definitions so we'll be defensive and ensure we only test each
-    # source/asset once
-    data_sources_assets_by_data_source_name: dict[str, DataSourceAssets] = {}
-    for vd in checkpoint.validation_definitions:
-        ds = vd.data_source
-        ds_name = ds.name
-        # create assets by name dict
-        if ds_name not in data_sources_assets_by_data_source_name:
-            data_sources_assets_by_data_source_name[ds_name] = DataSourceAssets(
-                data_source=ds, assets_by_name={}
-            )
-        data_sources_assets_by_data_source_name[ds_name].assets_by_name[vd.asset.name] = vd.asset
-
-    for data_sources_assets in data_sources_assets_by_data_source_name.values():
-        data_source = data_sources_assets.data_source
-        data_source.test_connection(test_assets=False)  # raises `TestConnectionError` on failure
-        for data_asset in data_sources_assets.assets_by_name.values():
-            data_asset.test_connection()  # raises `TestConnectionError` on failure
-
     checkpoint_run_result = checkpoint.run(
         batch_parameters=event.splitter_options, expectation_parameters=expectation_parameters
     )
