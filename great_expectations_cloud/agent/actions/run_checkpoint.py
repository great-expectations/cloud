--- conflicted
+++ resolved
@@ -56,13 +56,9 @@
 
     # run checkpoint
     checkpoint = context.checkpoints.get(name=event.checkpoint_name)
-<<<<<<< HEAD
-    checkpoint_run_result = checkpoint.run(batch_parameters=event.splitter_options)
-=======
     checkpoint_run_result = checkpoint.run(
         batch_parameters=event.splitter_options, expectation_parameters=expectation_parameters
     )
->>>>>>> c04985dd
 
     validation_results = checkpoint_run_result.run_results
     created_resources = []
