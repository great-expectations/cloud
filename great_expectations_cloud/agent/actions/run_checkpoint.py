--- conflicted
+++ resolved
@@ -23,18 +23,14 @@
 class RunCheckpointAction(AgentAction[RunCheckpointEvent]):
     @override
     def run(self, event: RunCheckpointEvent, id: str) -> ActionResult:
-        return run_checkpoint_v0(self._context, event, id)
+        return run_checkpoint(self._context, event, id)
 
 
-<<<<<<< HEAD
-def run_checkpoint_v0(
-=======
 class MissingCheckpointNameError(ValueError):
     """Property checkpoint_name is required but not present."""
 
 
 def run_checkpoint(
->>>>>>> 560382ba
     context: CloudDataContext,
     event: RunCheckpointEvent | RunScheduledCheckpointEvent | RunWindowCheckpointEvent,
     id: str,
@@ -57,20 +53,15 @@
         ) in data_asset_names:  # only test connection for assets that are validated in checkpoint
             asset = datasource.get_asset(data_asset_name)
             asset.test_connection()  # raises `TestConnectionError` on failure
-
-<<<<<<< HEAD
     if evaluation_parameters is None:
         evaluation_parameters = {}
-    checkpoint_run_result = context.run_checkpoint(
-        ge_cloud_id=event.checkpoint_id,
-        batch_request={"options": event.splitter_options} if event.splitter_options else None,
+
+    # run checkpoint
+    checkpoint = context.checkpoints.get(name=event.checkpoint_name)
+    checkpoint_run_result = checkpoint.run(
+        batch_parameters=event.splitter_options,
         evaluation_parameters=evaluation_parameters,
     )
-=======
-    # run checkpoint
-    checkpoint = context.checkpoints.get(name=event.checkpoint_name)
-    checkpoint_run_result = checkpoint.run(batch_parameters=event.splitter_options)
->>>>>>> 560382ba
 
     validation_results = checkpoint_run_result.run_results
     created_resources = []
