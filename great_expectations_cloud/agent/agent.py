from __future__ import annotations

import asyncio
import logging
import traceback
import warnings
from collections import defaultdict
from concurrent.futures import Future
from concurrent.futures.thread import ThreadPoolExecutor
from functools import partial
from importlib.metadata import version as metadata_version
from typing import TYPE_CHECKING, Any, Callable, Dict, Final, Literal
from unittest import mock
from uuid import UUID

import aiormq
import orjson
from faststream import (
    Context,
    FastStream,
)
from faststream.rabbit import RabbitBroker, RabbitQueue
from great_expectations.core.http import create_session
from great_expectations.data_context.cloud_constants import CLOUD_DEFAULT_BASE_URL
from great_expectations.data_context.data_context.context_factory import get_context
from packaging.version import Version
from pika.exceptions import AuthenticationError, ProbableAuthenticationError
from pydantic import v1 as pydantic_v1
from pydantic.v1 import AmqpDsn, AnyUrl
from tenacity import after_log, retry, retry_if_exception_type, stop_after_attempt, wait_exponential

from great_expectations_cloud.agent.config import (
    GxAgentEnvVars,
    generate_config_validation_error_text,
)
from great_expectations_cloud.agent.constants import USER_AGENT_HEADER, HeaderName
from great_expectations_cloud.agent.event_handler import (
    EventHandler,
)
from great_expectations_cloud.agent.exceptions import GXAgentConfigError, GXAgentError
from great_expectations_cloud.agent.message_service.asyncio_rabbit_mq_client import (
    ClientError,
)
from great_expectations_cloud.agent.message_service.subscriber import (
    EventContext,
    OnMessageCallback,
    SubscriberError,
)
from great_expectations_cloud.agent.models import (
    AgentBaseExtraForbid,
    JobCompleted,
    JobStarted,
    JobStatus,
    ScheduledEventBase,
    UnknownEvent,
    build_failed_job_completed_status,
)

if TYPE_CHECKING:
    import requests
    from great_expectations.data_context import CloudDataContext
    from typing_extensions import Self

    from great_expectations_cloud.agent.actions.agent_action import ActionResult

LOGGER: Final[logging.Logger] = logging.getLogger(__name__)
# TODO Set in log dict
LOGGER.setLevel(logging.INFO)
HandlerMap = Dict[str, OnMessageCallback]

# Note: MAX_DELIVERY is only used for UnknownEvent, to attempt again (in case the agent is outdated) in hopes that agent is updated
# if processing fails due to an exception, the message will not be redelivered, and instead an error will be logged for the job (if possible)
MAX_DELIVERY = 10


class GXAgentConfig(AgentBaseExtraForbid):
    """GXAgent configuration.
    Attributes:
        queue: name of queue
        connection_string: address of broker service
    """

    queue: str
    connection_string: AmqpDsn
    # pydantic will coerce this string to AnyUrl type
    gx_cloud_base_url: AnyUrl = CLOUD_DEFAULT_BASE_URL  # type: ignore[assignment] # pydantic will coerce
    gx_cloud_organization_id: str
    gx_cloud_access_token: str


def orjson_dumps(v: Any, *, default: Callable[[Any], Any] | None) -> str:
    # orjson.dumps returns bytes, to match standard json.dumps we need to decode
    # Typing using example from https://github.com/ijl/orjson?tab=readme-ov-file#serialize
    return orjson.dumps(
        v,
        default=default,
    ).decode()


def orjson_loads(v: bytes | bytearray | memoryview | str) -> Any:
    # Typing using example from https://github.com/ijl/orjson?tab=readme-ov-file#deserialize
    return orjson.loads(v)


class Payload(AgentBaseExtraForbid):
    data: Dict[str, Any]  # noqa: UP006  # Python 3.8 requires Dict instead of dict

    class Config:
        extra = "forbid"
        json_dumps = orjson_dumps
        json_loads = orjson_loads


# Use Retries = 10, --workers 1
# Data Context as a Dependency
async def handler(msg: dict, gx_agent: GXAgent, correlation_id: str) -> None:
    print(f"Received: {msg}")
    print(f"GX Agent: {gx_agent}")

    event = EventHandler.parse_event_from_dict(msg)
    event_context = EventContext(
        event=event,
        correlation_id=correlation_id,  # msg.correlation_id,
        processed_successfully=mock.Mock(),
        processed_with_failures=mock.Mock(),
        redeliver_message=mock.Mock(),
    )
    organization_id = None
    try:
        organization_id = gx_agent.get_organization_id(event_context)
        result = gx_agent._handle_event(event_context)
    except Exception as e:
        status = build_failed_job_completed_status(e)
        LOGGER.exception(
            "Job completed with error",
            extra={
                "event_type": event_context.event.type,
                "correlation_id": event_context.correlation_id,
            },
        )
    else:  # handle no exception
        if result.type == UnknownEvent().type:
            status = JobCompleted(
                success=False,
                created_resources=[],
                error_stack_trace="The version of the GX Agent you are using does not support this functionality. Please upgrade to the most recent image tagged with `stable`.",
                processed_by=gx_agent._get_processed_by(),
            )
            LOGGER.error(
                "Job completed with error. Ensure agent is up-to-date.",
                extra={
                    "event_type": event_context.event.type,
                    "id": event_context.correlation_id,
                    "organization_id": str(organization_id),
                },
            )
        else:
            status = JobCompleted(
                success=True,
                created_resources=result.created_resources,
                processed_by=gx_agent._get_processed_by(),
            )
            LOGGER.info(
                "Completed job",
                extra={
                    "event_type": event_context.event.type,
                    "correlation_id": event_context.correlation_id,
                    "job_duration": (
                        result.job_duration.total_seconds() if result.job_duration else None
                    ),
                    "organization_id": str(organization_id),
                },
            )
    finally:
        if organization_id:
            gx_agent._update_status(
                job_id=event_context.correlation_id, status=status, org_id=organization_id
            )
        else:
            LOGGER.error(
                "Organization ID is not available.",
                extra={
                    "event_type": event_context.event.type,
                    "correlation_id": event_context.correlation_id,
                    "event": event.dict(),
                },
            )


class GXAgent:
    """
    Run GX in any environment from GX Cloud.

    To start the GX Agent, install Python and great_expectations and run `gx-agent`.
    The GX Agent loads a DataContext configuration from GX Cloud, and listens for
    user events triggered from the UI.
    """

    _PYPI_GX_AGENT_PACKAGE_NAME = "great_expectations_cloud"
    _PYPI_GREAT_EXPECTATIONS_PACKAGE_NAME = "great_expectations"

    def __init__(self: Self):
        agent_version: str = self.get_current_gx_agent_version()
        great_expectations_version: str = self._get_current_great_expectations_version()
        print(f"GX Agent version: {agent_version}")
        print(f"Great Expectations version: {great_expectations_version}")
        print("Initializing the GX Agent.")
        self._config = self._get_config()
        print("Loading a DataContext - this might take a moment.")

        with warnings.catch_warnings():
            # suppress warnings about GX version
            warnings.filterwarnings("ignore", message="You are using great_expectations version")
            self._context: CloudDataContext = get_context(cloud_mode=True)
        print("DataContext is ready.")

        self._set_http_session_headers(data_context=self._context)

        # Create a thread pool with a single worker, so we can run long-lived
        # GX processes and maintain our connection to the broker. Note that
        # the CloudDataContext cached here is used by the worker, so
        # it isn't safe to increase the number of workers running GX jobs.
        self._executor = ThreadPoolExecutor(max_workers=1)
        self._current_task: Future[Any] | None = None
        self._redeliver_msg_task: asyncio.Task[Any] | None = None
        self._correlation_ids: defaultdict[str, int] = defaultdict(lambda: 0)

    def run(self) -> None:
        """Open a connection to GX Cloud."""

        print("Opening connection to GX Cloud.")
        asyncio.run(self._listen())
        print("The connection to GX Cloud has been closed.")

    # ZEL-505: A race condition can occur if two or more agents are started at the same time
    #          due to the generation of passwords for rabbitMQ queues. This can be mitigated
    #          by adding a delay and retrying the connection. Retrying with new credentials
    #          requires calling get_config again, which handles the password generation.
    # Note: This is not the number of retries of processing a message, it's the number of retries
    #       to establish a connection to the broker.
    @retry(
        retry=retry_if_exception_type((AuthenticationError, ProbableAuthenticationError)),
        wait=wait_exponential(multiplier=1, min=1, max=10),
        stop=stop_after_attempt(3),
        after=after_log(LOGGER, logging.DEBUG),
    )
    async def _listen(self) -> None:
        """Manage connection lifecycle."""
        try:
            broker = RabbitBroker(
                url=str(self._config.connection_string),
            )
            app = FastStream(broker)
            queue = RabbitQueue(name=self._config.queue, durable=True, passive=True)
            print("Queue is valid.")

            # FastStream declares default exchange if not provided
            @broker.subscriber(queue, retry=MAX_DELIVERY)
            async def handle_me(
                msg: dict, correlation_id: str = Context("message.correlation_id")
            ) -> None:
                print(f"Received: {msg}")
                print(f"Correlation ID: {correlation_id}")
                await handler(msg, gx_agent=self, correlation_id=correlation_id)

            print("FastStream is ready.")
            await app.run()
        except KeyboardInterrupt:
            print("Received request to shut down.")
        except (
            SubscriberError,
            ClientError,
            asyncio.exceptions.CancelledError,
            aiormq.exceptions.ChannelAccessRefused,
        ):
            print("The connection to GX Cloud has encountered an error.")
            print(traceback.format_exc())
        except (AuthenticationError, ProbableAuthenticationError):
            # Retry with new credentials
            self._config = self._get_config()
            # Raise to use the retry decorator to handle the retry logic
            raise

    @classmethod
    def get_current_gx_agent_version(cls) -> str:
        version: str = metadata_version(cls._PYPI_GX_AGENT_PACKAGE_NAME)
        return version

    @classmethod
    def _get_current_great_expectations_version(cls) -> str:
        version: str = metadata_version(cls._PYPI_GREAT_EXPECTATIONS_PACKAGE_NAME)
        return version

    def _handle_event_as_thread_enter(self, event_context: EventContext) -> None:
        """Schedule _handle_event to run in a thread.

        Callback passed to Subscriber.consume which forwards events to
        the EventHandler for processing.

        Args:
            event_context: An Event with related properties and actions.
        """
        if self._reject_correlation_id(event_context.correlation_id) is True:
            # this event has been redelivered too many times - remove it from circulation
            event_context.processed_with_failures()
            return
        elif self._can_accept_new_task() is not True:
            # request that this message is redelivered later
            loop = asyncio.get_event_loop()
            # store a reference the task to ensure it isn't garbage collected
            self._redeliver_msg_task = loop.create_task(event_context.redeliver_message())
            return

        self._current_task = self._executor.submit(
            self._handle_event,
            event_context=event_context,
        )

        if self._current_task is not None:
            # add a callback for when the thread exits and pass it the event context
            on_exit_callback = partial(
                self._handle_event_as_thread_exit, event_context=event_context
            )
            self._current_task.add_done_callback(on_exit_callback)

    def get_data_context(self, event_context: EventContext) -> CloudDataContext:
        """Helper method to get a DataContext Agent. Overridden in GX-Runner."""
        return self._context

    def get_organization_id(self, event_context: EventContext) -> UUID:
        """Helper method to get the organization ID. Overridden in GX-Runner."""
        return UUID(self._config.gx_cloud_organization_id)

    def get_auth_key(self) -> str:
        """Helper method to get the auth key. Overridden in GX-Runner."""
        return self._config.gx_cloud_access_token

    def _handle_event(self, event_context: EventContext) -> ActionResult:
        """Pass events to EventHandler.

        Callback passed to Subscriber.consume which forwards events to
        the EventHandler for processing.

        Args:
            event_context: event with related properties and actions.
        """
        # warning:  this method will not be executed in the main thread

        data_context = self.get_data_context(event_context=event_context)
        # ensure that great_expectations.http requests to GX Cloud include the job_id/correlation_id
        self._set_http_session_headers(
            correlation_id=event_context.correlation_id, data_context=data_context
        )

        org_id = self.get_organization_id(event_context)
        base_url = self._config.gx_cloud_base_url
        auth_key = self.get_auth_key()

        if isinstance(event_context.event, ScheduledEventBase):
            self._create_scheduled_job_and_set_started(event_context, org_id)
        else:
            self._update_status(
                job_id=event_context.correlation_id, status=JobStarted(), org_id=org_id
            )
        print(f"Starting job {event_context.event.type} ({event_context.correlation_id}) ")
        LOGGER.info(
            "Starting job",
            extra={
                "event_type": event_context.event.type,
                "correlation_id": event_context.correlation_id,
                "organization_id": str(org_id),
            },
        )
        handler = EventHandler(context=data_context)
        # This method might raise an exception. Allow it and handle in _handle_event_as_thread_exit
        result = handler.handle_event(
            event=event_context.event,
            id=event_context.correlation_id,
            base_url=base_url,
            auth_key=auth_key,
            organization_id=org_id,
        )
        return result

    def _handle_event_as_thread_exit(
        self, future: Future[ActionResult], event_context: EventContext
    ) -> None:
        """Callback invoked when the thread running GX exits.

        Args:
            future: object returned from the thread
            event_context: event with related properties and actions.
        """
        # warning:  this method will not be executed in the main thread

        org_id = self.get_organization_id(event_context)

        # get results or errors from the thread
        error = future.exception()
        if error is None:
            result: ActionResult = future.result()

            if result.type == UnknownEvent().type:
                status = JobCompleted(
                    success=False,
                    created_resources=[],
                    error_stack_trace="The version of the GX Agent you are using does not support this functionality. Please upgrade to the most recent image tagged with `stable`.",
                    processed_by=self._get_processed_by(),
                )
                LOGGER.error(
                    "Job completed with error. Ensure agent is up-to-date.",
                    extra={
                        "event_type": event_context.event.type,
                        "id": event_context.correlation_id,
                        "organization_id": str(org_id),
                    },
                )
            else:
                status = JobCompleted(
                    success=True,
                    created_resources=result.created_resources,
                    processed_by=self._get_processed_by(),
                )
                LOGGER.info(
                    "Completed job",
                    extra={
                        "event_type": event_context.event.type,
                        "correlation_id": event_context.correlation_id,
<<<<<<< HEAD
                        "job_duration": (
                            result.job_duration.total_seconds() if result.job_duration else None
                        ),
                        "organization_id": str(organization_id),
=======
                        "job_duration": result.job_duration.total_seconds()
                        if result.job_duration
                        else None,
                        "organization_id": str(org_id),
>>>>>>> cbfdb090
                    },
                )
        else:
            status = build_failed_job_completed_status(error)
            LOGGER.info(traceback.format_exc())
            LOGGER.info(
                "Job completed with error",
                extra={
                    "event_type": event_context.event.type,
                    "correlation_id": event_context.correlation_id,
                    "organization_id": str(org_id),
                },
            )

        self._update_status(job_id=event_context.correlation_id, status=status, org_id=org_id)

        # ack message and cleanup resources
        event_context.processed_successfully()
        self._current_task = None

    def _get_processed_by(self) -> Literal["agent", "runner"]:
        """Return the name of the service that processed the event."""
        return "runner" if self._config.queue == "gx-runner" else "agent"

    def _can_accept_new_task(self) -> bool:
        """Are we currently processing a task or are we free to take a new one?"""
        return self._current_task is None or self._current_task.done()

    def _reject_correlation_id(self, id: str) -> bool:
        """Has this correlation ID been seen too many times?"""
        MAX_REDELIVERY = 10
        MAX_KEYS = 100000
        self._correlation_ids[id] += 1
        delivery_count = self._correlation_ids[id]
        if delivery_count > MAX_REDELIVERY:
            should_reject = True
        else:
            should_reject = False
        # ensure the correlation ids dict doesn't get too large:
        if len(self._correlation_ids.keys()) > MAX_KEYS:
            self._correlation_ids.clear()
        return should_reject

    @classmethod
    def _get_config(cls) -> GXAgentConfig:
        """Construct GXAgentConfig."""

        # ensure we have all required env variables, and provide a useful error if not

        try:
            env_vars = GxAgentEnvVars()
        except pydantic_v1.ValidationError as validation_err:
            raise GXAgentConfigError(
                generate_config_validation_error_text(validation_err)
            ) from validation_err

        # obtain the broker url and queue name from Cloud
        agent_sessions_url = (
            f"{env_vars.gx_cloud_base_url}/organizations/"
            f"{env_vars.gx_cloud_organization_id}/agent-sessions"
        )

        session = create_session(access_token=env_vars.gx_cloud_access_token)
        response = session.post(agent_sessions_url)
        session.close()
        if response.ok is not True:
            raise GXAgentError(  # noqa: TRY003 # TODO: use AuthenticationError
                "Unable to authenticate to GX Cloud. Please check your credentials."
            )

        json_response = response.json()
        queue = json_response["queue"]
        connection_string = json_response["connection_string"]

        try:
            # pydantic will coerce the url to the correct type
            return GXAgentConfig(
                queue=queue,
                connection_string=connection_string,
                gx_cloud_base_url=env_vars.gx_cloud_base_url,
                gx_cloud_organization_id=env_vars.gx_cloud_organization_id,
                gx_cloud_access_token=env_vars.gx_cloud_access_token,
            )
        except pydantic_v1.ValidationError as validation_err:
            raise GXAgentConfigError(
                generate_config_validation_error_text(validation_err)
            ) from validation_err

    def _update_status(self, job_id: str, status: JobStatus, org_id: UUID) -> None:
        """Update GX Cloud on the status of a job.

        Args:
            job_id: job identifier, also known as correlation_id
            status: pydantic model encapsulating the current status
        """
        LOGGER.info(
            "Updating status",
            extra={"job_id": job_id, "status": str(status), "organization_id": str(org_id)},
        )
        agent_sessions_url = (
            f"{self._config.gx_cloud_base_url}/organizations/{org_id}" + f"/agent-jobs/{job_id}"
        )
        with create_session(access_token=self.get_auth_key()) as session:
            data = status.json()
<<<<<<< HEAD
            response = session.patch(agent_sessions_url, data=data)
            if response.ok is not True:
                LOGGER.exception(
                    "Unable to update status",
                    extra={"job_id": job_id, "status": str(status)},
                )
            LOGGER.info("Status updated", extra={"job_id": job_id, "status": str(status)})
=======
            session.patch(agent_sessions_url, data=data)
            LOGGER.info(
                "Status updated",
                extra={"job_id": job_id, "status": str(status), "organization_id": str(org_id)},
            )
>>>>>>> cbfdb090

    def _create_scheduled_job_and_set_started(
        self, event_context: EventContext, org_id: UUID
    ) -> None:
        """Create a job in GX Cloud for scheduled events.

        This is because the scheduler + lambda create the event in the queue, and the agent consumes it. The agent then
        sends a request to the agent-jobs endpoint to create the job in mercury to keep track of the job status.
        Non-scheduled events by contrast create the job in mercury and the event in the queue at the same time.

        Args:
            event_context: event with related properties and actions.
        """
        data = {
            "correlation_id": event_context.correlation_id,
            "event": event_context.event.dict(),
        }
        LOGGER.info(
            "Creating scheduled job and setting started",
            extra={**data, "organization_id": str(org_id)},
        )

        agent_sessions_url = (
            f"{self._config.gx_cloud_base_url}/organizations/{org_id}" + "/agent-jobs"
        )
        with create_session(access_token=self.get_auth_key()) as session:
            payload = Payload(data=data)
            session.post(agent_sessions_url, data=payload.json())
            LOGGER.info(
                "Created scheduled job and set started",
                extra={**data, "organization_id": str(org_id)},
            )

    def get_header_name(self) -> type[HeaderName]:
        return HeaderName

    def get_user_agent_header(self) -> str:
        return USER_AGENT_HEADER

    def _get_version(self) -> str:
        return self.get_current_gx_agent_version()

    def _set_http_session_headers(
        self, data_context: CloudDataContext, correlation_id: str | None = None
    ) -> None:
        """
        Set the session headers for requests to GX Cloud.
        In particular, set the User-Agent header to identify the GX Agent and the correlation_id as
        Agent-Job-Id if provided.

        Note: the Agent-Job-Id header value will be set for all GX Cloud request until this method is
        called again.
        """
        from great_expectations import __version__  # type: ignore[attr-defined] # TODO: fix this
        from great_expectations.core import http
        from great_expectations.data_context.store.gx_cloud_store_backend import GXCloudStoreBackend

        header_name = self.get_header_name()
        user_agent_header = self.get_user_agent_header()

        if Version(__version__) > Version(
            "0.19"  # using 0.19 instead of 1.0 to account for pre-releases
        ):
            # TODO: public API should be available in v1
            LOGGER.info(
                "Unable to set header for requests to GX Cloud",
                extra={
                    "user_agent": header_name.USER_AGENT,
                    "agent_job_id": header_name.AGENT_JOB_ID,
                },
            )
            return

        agent_version = self._get_version()
        LOGGER.debug(
            "Setting session headers for GX Cloud",
            extra={
                "user_agent": header_name.USER_AGENT,
                "agent_version": agent_version,
                "job_id": header_name.AGENT_JOB_ID,
                "correlation_id": correlation_id,
            },
        )

        if correlation_id:
            # OSS doesn't use the same session for all requests, so we need to set the header for each store
            for store in data_context.stores.values():
                backend = store._store_backend
                if isinstance(backend, GXCloudStoreBackend):
                    backend._session.headers[header_name.AGENT_JOB_ID] = correlation_id

        def _update_headers_agent_patch(
            session: requests.Session, access_token: str
        ) -> requests.Session:
            """
            This accounts for direct agent requests to GX Cloud and OSS calls outside of a GXCloudStoreBackend
            """
            headers = {
                "Content-Type": "application/vnd.api+json",
                "Authorization": f"Bearer {access_token}",
                "Gx-Version": __version__,
                header_name.USER_AGENT: f"{user_agent_header}/{agent_version}",
            }
            if correlation_id:
                headers[header_name.AGENT_JOB_ID] = correlation_id
            session.headers.update(headers)
            return session

        # TODO: this is relying on a private implementation detail
        # use a public API once it is available
        http._update_headers = _update_headers_agent_patch<|MERGE_RESOLUTION|>--- conflicted
+++ resolved
@@ -426,17 +426,10 @@
                     extra={
                         "event_type": event_context.event.type,
                         "correlation_id": event_context.correlation_id,
-<<<<<<< HEAD
-                        "job_duration": (
-                            result.job_duration.total_seconds() if result.job_duration else None
-                        ),
-                        "organization_id": str(organization_id),
-=======
                         "job_duration": result.job_duration.total_seconds()
                         if result.job_duration
                         else None,
                         "organization_id": str(org_id),
->>>>>>> cbfdb090
                     },
                 )
         else:
@@ -541,21 +534,11 @@
         )
         with create_session(access_token=self.get_auth_key()) as session:
             data = status.json()
-<<<<<<< HEAD
-            response = session.patch(agent_sessions_url, data=data)
-            if response.ok is not True:
-                LOGGER.exception(
-                    "Unable to update status",
-                    extra={"job_id": job_id, "status": str(status)},
-                )
-            LOGGER.info("Status updated", extra={"job_id": job_id, "status": str(status)})
-=======
             session.patch(agent_sessions_url, data=data)
             LOGGER.info(
                 "Status updated",
                 extra={"job_id": job_id, "status": str(status), "organization_id": str(org_id)},
             )
->>>>>>> cbfdb090
 
     def _create_scheduled_job_and_set_started(
         self, event_context: EventContext, org_id: UUID
