import uuid
from typing import Literal, Sequence, Union
from uuid import UUID

<<<<<<< HEAD
from typing_extensions import Annotated

from great_expectations_cloud.compatibility.pydantic import BaseModel, Extra, Field
=======
from great_expectations.compatibility.pydantic import BaseModel, Extra, Field
from typing_extensions import Annotated
>>>>>>> 6c018479


class AgentBaseModel(BaseModel):
    class Config:
        extra: str = Extra.forbid


class EventBase(AgentBaseModel):
    type: str


class RunDataAssistantEvent(EventBase):
    type: str
    datasource_name: str
    data_asset_name: str


class RunOnboardingDataAssistantEvent(RunDataAssistantEvent):
    type: Literal[
        "onboarding_data_assistant_request.received"
    ] = "onboarding_data_assistant_request.received"


class RunMissingnessDataAssistantEvent(RunDataAssistantEvent):
    type: Literal[
        "missingness_data_assistant_request.received"
    ] = "missingness_data_assistant_request.received"


class RunCheckpointEvent(EventBase):
    type: Literal["run_checkpoint_request"] = "run_checkpoint_request"
    checkpoint_id: uuid.UUID


class RunColumnDescriptiveMetricsEvent(EventBase):
    type: Literal[
        "column_descriptive_metrics_request.received"
    ] = "column_descriptive_metrics_request.received"
    datasource_name: str
    data_asset_name: str


class ListTableNamesEvent(EventBase):
    type: Literal["list_table_names_request.received"] = "list_table_names_request.received"
    datasource_name: str


class DraftDatasourceConfigEvent(EventBase):
    type: Literal["test_datasource_config"] = "test_datasource_config"
    config_id: UUID


class UnknownEvent(EventBase):
    type: Literal["unknown_event"] = "unknown_event"


Event = Annotated[
    Union[
        RunOnboardingDataAssistantEvent,
        RunMissingnessDataAssistantEvent,
        RunCheckpointEvent,
        RunColumnDescriptiveMetricsEvent,
        DraftDatasourceConfigEvent,
        ListTableNamesEvent,
        UnknownEvent,
    ],
    Field(discriminator="type"),
]


class CreatedResource(AgentBaseModel):
    resource_id: str
    type: str


class JobStarted(AgentBaseModel):
    status: Literal["started"] = "started"


class JobCompleted(AgentBaseModel):
    status: Literal["completed"] = "completed"
    success: bool
    created_resources: Sequence[CreatedResource] = []
    error_stack_trace: Union[str, None] = None


JobStatus = Union[JobStarted, JobCompleted]<|MERGE_RESOLUTION|>--- conflicted
+++ resolved
@@ -2,14 +2,9 @@
 from typing import Literal, Sequence, Union
 from uuid import UUID
 
-<<<<<<< HEAD
 from typing_extensions import Annotated
 
-from great_expectations_cloud.compatibility.pydantic import BaseModel, Extra, Field
-=======
 from great_expectations.compatibility.pydantic import BaseModel, Extra, Field
-from typing_extensions import Annotated
->>>>>>> 6c018479
 
 
 class AgentBaseModel(BaseModel):
