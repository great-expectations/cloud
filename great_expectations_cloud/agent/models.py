from __future__ import annotations

import uuid
from typing import Any, Dict, Literal, Optional, Sequence, Set, Union
from uuid import UUID

<<<<<<< HEAD
from great_expectations.compatibility.pydantic import BaseModel, ConfigDict, Field
=======
>>>>>>> df357b5e
from great_expectations.experimental.metric_repository.metrics import MetricTypes
from pydantic.v1 import BaseModel, Extra, Field
from typing_extensions import Annotated

from great_expectations_cloud.agent.exceptions import GXCoreError


<<<<<<< HEAD
class AgentBaseModel(BaseModel):  # type: ignore[misc] # BaseSettings is has Any type
    model_config = ConfigDict(extra="forbid")
=======
class AgentBaseExtraForbid(BaseModel):
    class Config:
        # 2024-03-04: ZEL-501 Strictly enforce models for handling outdated APIs
        extra: str = Extra.forbid
>>>>>>> df357b5e


class AgentBaseExtraIgnore(BaseModel):
    class Config:
        # Extra fields on Events are not strictly enforced
        extra: str = Extra.ignore


class EventBase(AgentBaseExtraIgnore):
    type: str
<<<<<<< HEAD
    # ignoring extra fields in Action messages
    model_config = ConfigDict(extra="ignore")
=======
    organization_id: Optional[UUID] = None
>>>>>>> df357b5e


class ScheduledEventBase(EventBase):
    schedule_id: UUID


class RunDataAssistantEvent(EventBase):
    type: str
    datasource_name: str
    data_asset_name: str
    expectation_suite_name: Optional[str] = None


class RunOnboardingDataAssistantEvent(RunDataAssistantEvent):
    type: Literal["onboarding_data_assistant_request.received"] = (
        "onboarding_data_assistant_request.received"
    )


class RunMissingnessDataAssistantEvent(RunDataAssistantEvent):
    type: Literal["missingness_data_assistant_request.received"] = (
        "missingness_data_assistant_request.received"
    )


class RunCheckpointEvent(EventBase):
    type: Literal["run_checkpoint_request"] = "run_checkpoint_request"
    datasource_names_to_asset_names: Dict[str, Set[str]]
    checkpoint_id: uuid.UUID
    splitter_options: Optional[Dict[str, Any]] = None


class RunScheduledCheckpointEvent(ScheduledEventBase):
    type: Literal["run_scheduled_checkpoint.received"] = "run_scheduled_checkpoint.received"
    datasource_names_to_asset_names: Dict[str, Set[str]]
    checkpoint_id: uuid.UUID
    splitter_options: Optional[Dict[str, Any]] = None


class RunColumnDescriptiveMetricsEvent(EventBase):
    type: Literal["column_descriptive_metrics_request.received"] = (
        "column_descriptive_metrics_request.received"
    )
    datasource_name: str
    data_asset_name: str


class RunMetricsListEvent(EventBase):
    type: Literal["metrics_list_request.received"] = "metrics_list_request.received"
    datasource_name: str
    data_asset_name: str
    metric_names: Sequence[MetricTypes]


class ListTableNamesEvent(EventBase):
    type: Literal["list_table_names_request.received"] = "list_table_names_request.received"
    datasource_name: str


class DraftDatasourceConfigEvent(EventBase):
    type: Literal["test_datasource_config"] = "test_datasource_config"
    config_id: UUID


class UnknownEvent(AgentBaseExtraForbid):
    type: Literal["unknown_event"] = "unknown_event"


Event = Annotated[
    Union[
        RunOnboardingDataAssistantEvent,
        RunMissingnessDataAssistantEvent,
        RunCheckpointEvent,
        RunScheduledCheckpointEvent,
        RunColumnDescriptiveMetricsEvent,
        RunMetricsListEvent,
        DraftDatasourceConfigEvent,
        ListTableNamesEvent,
        UnknownEvent,
    ],
    Field(discriminator="type"),
]


class CreatedResource(AgentBaseExtraForbid):
    resource_id: str
    type: str


class JobStarted(AgentBaseExtraForbid):
    status: Literal["started"] = "started"


class JobCompleted(AgentBaseExtraForbid):
    status: Literal["completed"] = "completed"
    success: bool
    created_resources: Sequence[CreatedResource] = []
    error_stack_trace: Union[str, None] = None
    error_code: Union[str, None] = None
    error_params: Union[Dict[str, str], None] = None


JobStatus = Union[JobStarted, JobCompleted]


def build_failed_job_completed_status(error: BaseException) -> JobCompleted:
    if isinstance(error, GXCoreError):
        status = JobCompleted(
            success=False,
            error_stack_trace=str(error),
            error_code=error.error_code,
            error_params=error.get_error_params(),
        )
    else:
        status = JobCompleted(success=False, error_stack_trace=str(error))

    return status<|MERGE_RESOLUTION|>--- conflicted
+++ resolved
@@ -4,10 +4,6 @@
 from typing import Any, Dict, Literal, Optional, Sequence, Set, Union
 from uuid import UUID
 
-<<<<<<< HEAD
-from great_expectations.compatibility.pydantic import BaseModel, ConfigDict, Field
-=======
->>>>>>> df357b5e
 from great_expectations.experimental.metric_repository.metrics import MetricTypes
 from pydantic.v1 import BaseModel, Extra, Field
 from typing_extensions import Annotated
@@ -15,15 +11,10 @@
 from great_expectations_cloud.agent.exceptions import GXCoreError
 
 
-<<<<<<< HEAD
-class AgentBaseModel(BaseModel):  # type: ignore[misc] # BaseSettings is has Any type
-    model_config = ConfigDict(extra="forbid")
-=======
 class AgentBaseExtraForbid(BaseModel):
     class Config:
         # 2024-03-04: ZEL-501 Strictly enforce models for handling outdated APIs
         extra: str = Extra.forbid
->>>>>>> df357b5e
 
 
 class AgentBaseExtraIgnore(BaseModel):
@@ -34,12 +25,7 @@
 
 class EventBase(AgentBaseExtraIgnore):
     type: str
-<<<<<<< HEAD
-    # ignoring extra fields in Action messages
-    model_config = ConfigDict(extra="ignore")
-=======
     organization_id: Optional[UUID] = None
->>>>>>> df357b5e
 
 
 class ScheduledEventBase(EventBase):
