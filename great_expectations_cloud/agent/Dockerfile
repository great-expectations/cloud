FROM python:3.10.12-slim as base
WORKDIR /app/

RUN mkdir -p great_expectations_cloud/agent
COPY great_expectations_cloud/agent great_expectations_cloud/agent
COPY pyproject.toml pyproject.toml
COPY README.md README.md

<<<<<<< HEAD
RUN pip --no-cache-dir install poetry==1.6.1
RUN poetry install --without dev --sync
=======
RUN pip install poetry
RUN poetry install --with sql --without dev --sync
>>>>>>> fb172df6

CMD ["poetry", "run", "gx-agent"]<|MERGE_RESOLUTION|>--- conflicted
+++ resolved
@@ -6,12 +6,7 @@
 COPY pyproject.toml pyproject.toml
 COPY README.md README.md
 
-<<<<<<< HEAD
 RUN pip --no-cache-dir install poetry==1.6.1
-RUN poetry install --without dev --sync
-=======
-RUN pip install poetry
 RUN poetry install --with sql --without dev --sync
->>>>>>> fb172df6
 
 CMD ["poetry", "run", "gx-agent"]