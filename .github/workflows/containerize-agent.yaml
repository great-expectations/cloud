name: containerize-agent

on:
  push:
    branches:
      # - main
      - add-docker-compose-and-agent-job-test

jobs:
  containerize-agent:
    runs-on: ubuntu-latest
    permissions:
      id-token: write
      contents: read

    steps:
      - name: Checkout
        uses: actions/checkout@v3

      - name: Set up Python
        uses: actions/setup-python@v4
        with:
          python-version: "3.8"
          cache-dependency-path: poetry.lock

      - name: Load cached Poetry installation
        id: cached-poetry
        uses: actions/cache@v3
        with:
          path: ~/.local # the path depends on the OS
          key: poetry-0 # increment to reset cache

      - name: Install Poetry
        if: steps.cached-poetry.outputs.cache-hit != 'true'
        uses: snok/install-poetry@v1

      - name: Install dependencies
        run: poetry install --with dev,sql --sync

      # - name: Set up Docker Buildx
      #   uses: docker/setup-buildx-action@v2

      # - name: Login to Docker Hub
      #   uses: docker/login-action@v2
      #   with:
      #     username: ${{ secrets.DOCKERHUB_USERNAME }}
      #     password: ${{ secrets.DOCKERHUB_TOKEN }}

      # - name: Configure ECR AWS Credentials
      #   uses: aws-actions/configure-aws-credentials@v4
      #   with:
      #     aws-region: us-east-1
      #     role-to-assume: arn:aws:iam::258143015559:role/github-amazonec2containerregistryreadonly

      # - name: Login to Amazon ECR
      #   id: login-ecr
      #   uses: aws-actions/amazon-ecr-login@v2

      # - name: Build Test Image
      #   uses: docker/build-push-action@v4
      #   with:
      #     context: .
      #     file: great_expectations_cloud/agent/Dockerfile
      #     platforms: linux/amd64
      #     load: true
      #     tags: greatexpectations/agent:test

      - name: Test New Agent Image
        run: |
<<<<<<< HEAD
          poetry run python -m pytest /tests/agent/jobs/test_job_processing.py
=======
          poetry run python -m pytest /test/agent/jobs/test_job_processing.py
>>>>>>> b975cf39
        # run: |
        #   docker compose up -d
        #   pytest /test/agent/jobs/test_job_processing.py

      # - name: Build and push
      #   uses: docker/build-push-action@v4
      #   with:
      #     context: .
      #     file: great_expectations_cloud/agent/Dockerfile
      #     platforms: linux/amd64,linux/arm64
      #     push: true
      #     tags: greatexpectations/agent:0.1.2,greatexpectations/agent:latest<|MERGE_RESOLUTION|>--- conflicted
+++ resolved
@@ -67,13 +67,9 @@
 
       - name: Test New Agent Image
         run: |
-<<<<<<< HEAD
           poetry run python -m pytest /tests/agent/jobs/test_job_processing.py
-=======
-          poetry run python -m pytest /test/agent/jobs/test_job_processing.py
->>>>>>> b975cf39
         # run: |
-        #   docker compose up -d
+          # docker compose up -d
         #   pytest /test/agent/jobs/test_job_processing.py
 
       # - name: Build and push
