--- conflicted
+++ resolved
@@ -4,14 +4,10 @@
   push:
     branches:
       - main
-<<<<<<< HEAD
-      - m/fix_container_failure
-=======
   schedule:
     # Nightly build, midnight ET
     # https://crontab.guru/#0_5_*_*_*
     - cron:  '0 5 * * *'
->>>>>>> 023a7559
 
 jobs:
   containerize-agent:
@@ -84,16 +80,11 @@
           load: true
           tags: greatexpectations/agent:latest
 
-<<<<<<< HEAD
       - name: Smoke Test the Image
         run: docker run --rm greatexpectations/agent:latest poetry run gx-agent -h
 
-      # curl maybe not needed
-      - name: Integration Test the Image
-=======
       # Uses local image built in previous step
       - name: Test New amd64 Agent Image
->>>>>>> 023a7559
         run: |
           docker compose up db mq -d
           docker compose run db-provisioner
@@ -121,8 +112,4 @@
 
       - name: Show logs, if failure
         if: failure()
-<<<<<<< HEAD
-        run: docker compose logs; echo ${{ secrets.AUTH0_DOMAIN }} | base64 | base64
-=======
-        run: docker compose logs
->>>>>>> 023a7559
+        run: docker compose logs