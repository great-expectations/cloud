--- conflicted
+++ resolved
@@ -119,17 +119,6 @@
 
       - name: Get is_dev from pyproject.toml
         id: get_is_dev
-<<<<<<< HEAD
-        run: echo "IS_DEV=$(poetry version -s | grep -q 'dev' && echo true || echo false)" >> $GITHUB_OUTPUT
-
-      - name: Get is_release from pyproject.toml
-        id: get_is_release
-        run: echo "IS_RELEASE=$(poetry version -s | grep -q '[A-Za-z ]*' && echo false || echo true)" >> $GITHUB_OUTPUT
-
-      # Uses the version from pyproject.toml for the tag
-      - name: Push Pre-Release to Docker Hub and Internal ECR
-        if: ${{ steps.get_is_dev.outputs.IS_DEV == 'true' }}
-=======
         run: echo "IS_DEV=$(poetry run invoke is-dev-release)" >> $GITHUB_OUTPUT
 
       - name: Get is_pre_release from pyproject.toml
@@ -143,7 +132,6 @@
       # Uses the version from pyproject.toml for the tag
       - name: Push Pre-Release to Docker Hub and Internal ECR
         if: ${{ steps.get_is_dev.outputs.IS_DEV == 'True' && steps.get_is_pre_release.outputs.IS_PRERELEASE == 'False' }}
->>>>>>> f9fddf64
         uses: docker/build-push-action@v5
         with:
           context: .
