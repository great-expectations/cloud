name: containerize-agent

on:
  push:
    branches:
      - main

jobs:
  containerize-agent:
    runs-on: ubuntu-latest
    permissions:
      id-token: write
      contents: read

    steps:
      - name: Checkout
        uses: actions/checkout@v3

      - name: Set up Python
        uses: actions/setup-python@v4
        with:
          python-version: "3.8"
          cache-dependency-path: poetry.lock

      - name: Load cached Poetry installation
        id: cached-poetry
        uses: actions/cache@v3
        with:
          path: ~/.local # the path depends on the OS
          key: poetry-0 # increment to reset cache

      - name: Install Poetry
        if: steps.cached-poetry.outputs.cache-hit != 'true'
        uses: snok/install-poetry@v1

      - name: Install dependencies
        run: poetry install --with dev,sql --sync

      - name: Set up Docker Buildx
        uses: docker/setup-buildx-action@v2

      - name: Login to Docker Hub
        uses: docker/login-action@v2
        with:
          username: ${{ secrets.DOCKERHUB_USERNAME }}
          password: ${{ secrets.DOCKERHUB_TOKEN }}

      - name: Configure ECR AWS Credentials
        uses: aws-actions/configure-aws-credentials@v4
        with:
          aws-region: us-east-1
          role-to-assume: arn:aws:iam::258143015559:role/github-amazonec2containerregistryreadonly

      - name: Login to Amazon ECR
        id: login-ecr
        uses: aws-actions/amazon-ecr-login@v2

      # Cannot multi arch build AND load
      # https://github.com/docker/buildx/issues/59
      - name: Build arm64, No Load, No Push
        uses: docker/build-push-action@v5
        with:
          context: .
          platforms: linux/arm64
          push: false
          load: false
          tags: greatexpectations/agent:latest

      # https://docs.docker.com/build/ci/github-actions/test-before-push/
      - name: Build amd64, With Load, No Push
        uses: docker/build-push-action@v5
        with:
          context: .
          platforms: linux/amd64
          push: false
          load: true
          tags: greatexpectations/agent:latest

      - name: Smoke Test the Image
        run: docker run --rm greatexpectations/agent:latest poetry run gx-agent -h

      # Uses local image built in previous step
      - name: Test New amd64 Agent Image
        run: |
          docker compose up db mq -d
          docker compose run db-provisioner
          docker compose run db-seeder
          docker compose run mq-wait
          docker compose up mercury-service-api -d
          docker compose up gx-agent -d
          poetry run pytest -m "agentjobs"
        env:
          GX_CLOUD_BASE_URL: ${{ vars.GX_CLOUD_BASE_URL }}
          GX_CLOUD_ORGANIZATION_ID: ${{ secrets.GX_CLOUD_ORGANIZATION_ID }}
          GX_CLOUD_ACCESS_TOKEN: ${{ secrets.GX_CLOUD_ACCESS_TOKEN }}
          AUTH0_API_AUDIENCE: ${{ secrets.AUTH0_API_AUDIENCE }}
          AUTH0_MERCURY_API_CLIENT_ID: ${{ secrets.AUTH0_MERCURY_API_CLIENT_ID }}
          AUTH0_MERCURY_API_CLIENT_SECRET: ${{ secrets.AUTH0_MERCURY_API_CLIENT_SECRET }}
          AUTH0_DOMAIN: ${{ secrets.AUTH0_DOMAIN }}
          GE_USAGE_STATISTICS_URL: ${{ secrets.GE_USAGE_STATISTICS_URL }}

      - name: Get version from pyproject.toml
        id: get_version
        run: echo "POETRY_VERSION=$(poetry version -s)" >> $GITHUB_OUTPUT

      # Uses the version from pyproject.toml for the tag
      - name: Push to Docker Hub
        uses: docker/build-push-action@v4
        with:
          context: .
          platforms: linux/amd64,linux/arm64
          push: true
          tags: greatexpectations/agent:${{ steps.get_version.outputs.POETRY_VERSION }},greatexpectations/agent:latest

      - name: Show logs, if failure
        if: failure()
        run: docker compose logs

      # NOTE: can't use coveralls here without refactoring workflows

      # upload coverage report to codecov
      - name: Upload coverage reports to Codecov
<<<<<<< HEAD
        uses: codecov/codecov-action@v4.0.1
=======
        uses: codecov/codecov-action@v4.1.0
>>>>>>> 952bba48
        with:
          token: ${{ secrets.CODECOV_TOKEN }}
          slug: great-expectations/cloud
          # use the same flags as the test markers
          flags: agentjobs<|MERGE_RESOLUTION|>--- conflicted
+++ resolved
@@ -120,11 +120,7 @@
 
       # upload coverage report to codecov
       - name: Upload coverage reports to Codecov
-<<<<<<< HEAD
-        uses: codecov/codecov-action@v4.0.1
-=======
         uses: codecov/codecov-action@v4.1.0
->>>>>>> 952bba48
         with:
           token: ${{ secrets.CODECOV_TOKEN }}
           slug: great-expectations/cloud
