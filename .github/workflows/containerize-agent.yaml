--- conflicted
+++ resolved
@@ -119,21 +119,6 @@
 
       - name: Get is_dev from pyproject.toml
         id: get_is_dev
-<<<<<<< HEAD
-        run: echo "IS_DEV=$(poetry run invoke is-dev-release)" >> $GITHUB_OUTPUT
-
-      - name: Get is_pre_release from pyproject.toml
-        id: get_is_pre_release
-        run: echo "IS_PRERELEASE=$(poetry run invoke is-pre-release)" >> $GITHUB_OUTPUT
-
-      - name: Get is_release from pyproject.toml
-        id: get_is_release
-        run: echo "IS_RELEASE=$(poetry run invoke is-release)" >> $GITHUB_OUTPUT
-
-      # Uses the version from pyproject.toml for the tag
-      - name: Push Pre-Release to Docker Hub and Internal ECR
-        if: ${{ steps.get_is_dev.outputs.IS_DEV == 'True' && steps.get_is_pre_release.outputs.IS_PRERELEASE == 'False' }}
-=======
         run: echo "IS_DEV=$(poetry version -s | grep -q 'dev' && echo true || echo false)" >> $GITHUB_OUTPUT
 
       - name: Get is_release from pyproject.toml
@@ -143,7 +128,6 @@
       # Uses the version from pyproject.toml for the tag
       - name: Push Pre-Release to Docker Hub and Internal ECR
         if: ${{ steps.get_is_dev.outputs.IS_DEV == 'true' }}
->>>>>>> b5e51f80
         uses: docker/build-push-action@v5
         with:
           context: .
@@ -155,7 +139,7 @@
             258143015559.dkr.ecr.us-east-1.amazonaws.com/gx/agent:${{ steps.get_version.outputs.POETRY_VERSION }}
 
       - name: Push Release to Docker Hub and Internal ECR
-        if: ${{ steps.get_is_release.outputs.IS_RELEASE == 'True' }}
+        if: ${{ steps.get_is_release.outputs.IS_RELEASE == 'true' }}
         uses: docker/build-push-action@v5
         with:
           context: .
