--- conflicted
+++ resolved
@@ -219,11 +219,7 @@
         uses: actions/cache@v4
         with:
           path: ~/.local # the path depends on the OS
-<<<<<<< HEAD
           key: poetry-3.11 # increment to reset cache
-=======
-          key: poetry-3.10-2 # increment to reset cache
->>>>>>> b7064866
 
       - name: Install Poetry
         if: steps.cached-poetry.outputs.cache-hit != 'true'
@@ -329,11 +325,7 @@
         uses: actions/cache@v4
         with:
           path: ~/.local # the path depends on the OS
-<<<<<<< HEAD
           key: poetry-3.11 # increment to reset cache
-=======
-          key: poetry-3.8-2 # increment to reset cache
->>>>>>> b7064866
 
       - name: Install Poetry
         if: steps.cached-poetry.outputs.cache-hit != 'true'
