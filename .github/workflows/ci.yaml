name: ci

on:
  pull_request:
  schedule:
    - cron: "0 */2 * * *"

jobs:
  static-analysis:
    strategy:
      matrix:
        task: ["lint", "fmt", "type-check"]
      fail-fast: false
    runs-on: ubuntu-latest

    steps:
      - name: Checkout
        uses: actions/checkout@v3

      - name: Set up Python
        uses: actions/setup-python@v4
        with:
          python-version: "3.8"
          cache-dependency-path: poetry.lock

      - name: Load cached Poetry installation
        id: cached-poetry
        uses: actions/cache@v3
        with:
          path: ~/.local # the path depends on the OS
          key: poetry-3.8 # increment to reset cache

      - name: Install Poetry
        if: steps.cached-poetry.outputs.cache-hit != 'true'
        uses: snok/install-poetry@v1

      - name: Install dependencies
        run: poetry install --sync

      - run: poetry run invoke ${{ matrix.task }} --check

  tests:
    strategy:
      matrix:
        python-version: ["3.8", "3.9", "3.10", "3.11"]

    runs-on: ubuntu-latest

    steps:
      - name: Checkout
        uses: actions/checkout@v3

      - name: Set up Python ${{ matrix.python-version }}
        uses: actions/setup-python@v4
        with:
          python-version: ${{ matrix.python-version }}
          cache-dependency-path: poetry.lock

      - name: Load cached Poetry installation
        id: cached-poetry
        uses: actions/cache@v3
        with:
          path: ~/.local # the path depends on the OS
<<<<<<< HEAD
          key: poetry-${{ matrix.python-version }} # increment to reset cache
=======
          key: poetry-${{ matrix.python-version  }} # increment to reset cache
>>>>>>> 8d1df014

      - name: Install Poetry
        if: steps.cached-poetry.outputs.cache-hit != 'true'
        uses: snok/install-poetry@v1

      - name: Install dependencies
        run: poetry install --sync

      - name: Run tests
        run: poetry run pytest<|MERGE_RESOLUTION|>--- conflicted
+++ resolved
@@ -61,11 +61,7 @@
         uses: actions/cache@v3
         with:
           path: ~/.local # the path depends on the OS
-<<<<<<< HEAD
-          key: poetry-${{ matrix.python-version }} # increment to reset cache
-=======
           key: poetry-${{ matrix.python-version  }} # increment to reset cache
->>>>>>> 8d1df014
 
       - name: Install Poetry
         if: steps.cached-poetry.outputs.cache-hit != 'true'
