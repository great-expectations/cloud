--- conflicted
+++ resolved
@@ -11,11 +11,7 @@
       - id: no-commit-to-branch
         args: [--branch, develop, --branch, main]
   - repo: https://github.com/astral-sh/ruff-pre-commit
-<<<<<<< HEAD
-    rev: "v0.13.3"
-=======
     rev: "v0.14.0"
->>>>>>> 8cbacbc6
     hooks:
       - id: ruff
         args: ["--fix"]
