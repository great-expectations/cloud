[tool.poetry]
name = "great_expectations_cloud"
<<<<<<< HEAD
version = "20240820.1.dev0"
=======
version = "20240830.0.dev0"
>>>>>>> e6d25a28
description = "Great Expectations Cloud"
authors = ["The Great Expectations Team <team@greatexpectations.io>"]
repository = "https://github.com/great-expectations/cloud"
homepage = "https://greatexpectations.io"
readme = "README.md"
license = "Proprietary"
classifiers = [
    "Development Status :: 3 - Alpha",
    "Intended Audience :: Developers",
    "Intended Audience :: Science/Research",
    "Topic :: Scientific/Engineering",
    "Topic :: Scientific/Engineering :: Information Analysis",
    "Topic :: Software Development :: Quality Assurance",
    "Topic :: Software Development :: Testing",
]
# package data
include = [
    "py.typed", # exporting types https://peps.python.org/pep-0561/
]

[tool.poetry.dependencies]
python = ">=3.8,<3.12"
great-expectations = "^0.18.19,<0.19" # <0.19 instead of <v1.0 to include v1 pre-releases
pydantic = ">=2.8.1,<3"
pika = "^1.3.1"
# needed for metrics serialization
orjson = "^3.9.7, !=3.9.10" # TODO: remove inequality once dep resolution issue is resolved
# relying on packaging in agent code so declaring it explicitly here
packaging = ">=21.3,<25.0"
tenacity = ">=8.2.3,<10.0.0"
sqlalchemy = { version = ">=2.0", optional = false }
faststream = { extras = ["rabbit"], version = "^0.5.15", optional = false }
fast_depends = ">=2.4.9"
# optional dependencies
snowflake-connector-python = { version = ">=3.3.1", optional = true }
snowflake-sqlalchemy = { version = ">=1.6", optional = true }
psycopg2-binary = { version = "*", optional = true }
databricks-sql-connector = { version = ">=3.1.1", extras = [
    "sqlalchemy",
], optional = true }

[tool.poetry.extras]
# https://python-poetry.org/docs/pyproject#extras
# these must reference an optional dependency in the dependencies section
snowflake = ["snowflake-sqlalchemy", "snowflake-connector-python"]
postgres = ["sqlalchemy", "psycopg2-binary"]
databricks = ["databricks-sql-connector"]

[tool.poetry.group.sql.dependencies]
<<<<<<< HEAD
great-expectations = { version = "^0.18.19" }
=======
great-expectations = { version = ">=0.18.19"}
>>>>>>> e6d25a28
snowflake-sqlalchemy = ">=1.6"
snowflake-connector-python = ">=3.3.1"
psycopg2-binary = "^2.9.9"
databricks-sql-connector = { version = ">=3.1.1", extras = ["sqlalchemy"] }

[tool.poetry.group.dev.dependencies]
coverage = { extras = ["toml"], version = "^7.5.1" }
freezegun = "^1.4.0"
invoke = "^2.2.0"
mypy = "1.11.2"
pre-commit = "^3.3.3"
pyfakefs = "^5.4.1"
pytest = ">=7.4,<9.0"
pytest-asyncio = ">=0.15.1,<1.0"
pytest-cov = ">=5"
pytest-icdiff = "*"
pytest-mock = "*"
responses = ">=0.23.1,<0.26.0"
ruff = "0.6.3"
tenacity = ">=8.2.3,<10.0.0"
tomlkit = ">=0.12.1,<0.14.0"
types-requests = "^2.31"
typing_extensions = ">=4.4.0"

[tool.poetry.scripts]
gx-agent = 'great_expectations_cloud.agent.cli:main'

[build-system]
requires = ["poetry-core"]
build-backend = "poetry.core.masonry.api"

[tool.mypy]
python_version = "3.8"
plugins = ["pydantic.mypy"]
files = ["great_expectations_cloud/", "tests/", "tasks.py"]
strict = true
warn_unused_configs = true
ignore_missing_imports = true
follow_imports = 'normal'
warn_redundant_casts = true
show_error_codes = true
implicit_reexport = true # enabled due to strict mode
enable_error_code = [
    'ignore-without-code',
    'explicit-override',
    'possibly-undefined',
]


[[tool.mypy.overrides]]
module = "tests.*"
disable_error_code = ['no-untyped-def']

[tool.black]
target-version = ["py38", "py39", "py310", "py311"]
line-length = 100

[tool.ruff]
target-version = "py38"
# TODO: change this back to black default of 88 if desired
line-length = 100
lint.select = [
    # https://beta.ruff.rs/docs/rules/#pyflakes-f
    "F", # Pyflakes
    # https://beta.ruff.rs/docs/rules/#pycodestyle-e-w
    "E", # pycodestyle
    "W", # Warning
    # https://beta.ruff.rs/docs/rules/#flake8-comprehensions-c4
    # https://beta.ruff.rs/docs/rules/#mccabe-c90
    "C", # Complexity (mccabe+) & comprehensions
    # https://beta.ruff.rs/docs/rules/#pyupgrade-up
    "UP", # pyupgrade
    # https://beta.ruff.rs/docs/rules/#isort-i
    "I", # isort
    # https://beta.ruff.rs/docs/rules/#flake8-type-checking-tch
    "TCH", # flake8-type-checking-tch
    # https://beta.ruff.rs/docs/rules/#flake8-tidy-imports-tid
    "TID", # flake8-tidy-imports
    # https://docs.astral.sh/ruff/rules/#tryceratops-try
    # https://github.com/guilatrova/tryceratops
    "TRY", # tryceratops - pythonic exception handling
    # https://beta.ruff.rs/docs/rules/#flake8-pyi-pyi
    "PYI", # flake8-pyi - type stub files
    # https://beta.ruff.rs/docs/rules/#flake8-use-pathlib-pth
    "PTH", # use-pathlib - use pathlib for os.path and glob operations
    # https://beta.ruff.rs/docs/rules/#flake8-bugbear-b
    "B", # bugbear - common python bugs & design issues
    # https://beta.ruff.rs/docs/rules/#flake8-datetimez-dtz
    "DTZ", # flake8-datetimez-dtz - prevent use of tz naive datetimes
    # https://beta.ruff.rs/docs/rules/#pylint-pl
    "PL", # pylint
    # https://docs.astral.sh/ruff/rules/#ruff-specific-rules-ruf
    "RUF",
    # https://docs.astral.sh/ruff/rules/#flake8-bandit-s
    "S", # bandit - security
    # https://docs.astral.sh/ruff/rules/#flake8-async-async
    "ASYNC", # async rules
]
lint.ignore = [
    # formatting related ignores
    # https://docs.astral.sh/ruff/formatter/#conflicting-lint-rules
    "W191", # tab-identation
    "E111", # indentation-with-invalid-multiple
    "E114", # indentation-with-invalid-multiple-comment
    "E117", # over-idented
    "E501", # line-too-long
    # https://beta.ruff.rs/docs/rules/#flake8-type-checking-tch
    # minimal cost for standard lib imports; keep this disabled
    "TCH003", # typing-only-standard-library-import
    # gives false positives if we use try imports and type-checking import
    "TID252", # Relative imports from parent modules are banned
    # https://beta.ruff.rs/docs/rules/#flake8-use-pathlib-pth
    "PTH123", # pathlib-open - this would force pathlib usage anytime open or with open was used.
]
# https://docs.astral.sh/ruff/linter/#fix-safety
lint.extend-safe-fixes = [
    # pydantic models use annotations at runtime and need to be accounted for
    # these are safe to apply automatically given settings for tool.ruff.flake8-type-checking
    "TCH", # https://beta.ruff.rs/docs/rules/#flake8-type-checking-tch
]

[tool.ruff.lint.flake8-type-checking]
# pydantic models use annotations at runtime
runtime-evaluated-base-classes = [
    # NOTE: ruff is unable to detect that these are subclasses of pydantic.BaseModel
    "pydantic.BaseModel",
    "pydantic.v1.BaseModel",
    "great_expectations_cloud.agent.models.AgentBaseExtraForbid",
    "great_expectations_cloud.agent.models.AgentBaseExtraIgnore",
    "great_expectations_cloud.agent.models.EventBase",
    "great_expectations.datasource.fluent.fluent_base_model.FluentBaseModel",
    "great_expectations.datasource.fluent.interfaces.Datasource",
    "great_expectations.datasource.fluent.sql_datasource.SQLDatasource",
]
runtime-evaluated-decorators = ["pydantic.dataclasses.dataclass"]

[tool.ruff.lint.isort]
required-imports = ["from __future__ import annotations"]

[tool.ruff.lint.mccabe]
max-complexity = 10

[tool.ruff.lint.flake8-tidy-imports.banned-api]
"os.environ".msg = """Please do not use os.environ, instead use a pydantic.BaseSettings model"""
"great_expectations.compatibility.pydantic".msg = "Import pydantic directly."
"great_expectations.compatibility.sqlalchemy".msg = "Import sqlalchemy directly."
"great_expectations.compatibility".msg = "Favor specific version imports over compatibility module."


[tool.ruff.lint.per-file-ignores]
"__init__.py" = [
    "F401", # unused import
    "F403", # star imports
]
"models.py" = [
    # TODO: remove these once our min python is 3.9 or greater
    # or once these rule respect runtime-evaluated-base-classes
    "UP006", # non-pep585-annotation - pydantic models use annotations at runtime
    "UP007", # non-pep604-annotation - pydantic models use annotations at runtime
]
"tasks.py" = [
    "S101", # https://docs.astral.sh/ruff/rules/assert/
]

[tool.pytest.ini_options]
addopts = "--cov=great_expectations_cloud"
markers = [
    "agentjobs",
    "unit: mark a test as a unit test i.e. no external dependencies.",
    "integration: test that relies on a running GX Cloud and mercury instance.",
]
log_level = "info"
filterwarnings = [
    "error", # Turn all warnings not explicitly filtered below into errors
    # Add any warnings to globally ignore here (this should be used sparingly, it is better to handle warnings
    # upstream e.g. in GX Core or explicitly where they are raised):
    # this is from azure dependency
    # These ignores should be removed once we handle this warning in GX Core
    # Full warning:
    # DeprecationWarning: pkg_resources is deprecated as an API. See https://setuptools.pypa.io/en/latest/pkg_resources.html
    "ignore:pkg_resources is deprecated as an API:DeprecationWarning",
    # Full warning:
    # DeprecationWarning: Deprecated call to `pkg_resources.declare_namespace('ruamel')`.
    # Implementing implicit namespace packages (as specified in PEP 420) is preferred to `pkg_resources.declare_namespace`. See https://setuptools.pypa.io/en/latest/references/keywords.html#keyword-namespace-packages
    "ignore:Deprecated call to:DeprecationWarning",
    # Full warning:
    # pytest.PytestCollectionWarning: cannot collect test class 'TestConnectionError' because it has a __init__ constructor (from: tests/agent/actions/test_draft_datasource_config.py)
    "ignore:cannot collect test class 'TestConnectionError':pytest.PytestCollectionWarning",
    # Full warning:
    # DeprecationWarning: module 'sre_constants' is deprecated
    "ignore:module 'sre_constants' is deprecated:DeprecationWarning",
    # Full warning:
    # DeprecationWarning: module 'sre_parse' is deprecated
    "ignore:module 'sre_parse' is deprecated:DeprecationWarning",
    # Full warning:
    # IAM_ROLE_NAME_RE = re.compile('[A-Za-z0-9+=,.@\-_]{1,64}')"
    # DeprecationWarning: invalid escape sequence \-
    "ignore:invalid escape sequence",
    # Full warning:
    # PoetryVersionOutdated: The latest version of poetry is latest_poetry_version: 1.8.0 but the poetry.lock file was generated using 1.7.1.
    "once:.*:tests.test_project.PoetryVersionOutdated",
    # Full warning:
    # sqlalchemy.exc.SAWarning: The GenericFunction 'flatten' is already registered and is going to be overridden.
    # this is apparently a known issue with snowflake connector 1.6
    "module: The GenericFunction 'flatten' is already registered and is going to be overridden:sqlalchemy.exc.SAWarning",
]

[tool.coverage.report]
# https://coverage.readthedocs.io/en/7.5.1/config.html
# Regexes for lines to exclude from consideration
exclude_also = [
    # type-checking imports don't exist at runtime
    "if TYPE_CHECKING:",
    # Don't complain if tests don't hit NotImplementedError:
    "raise NotImplementedError",
    # Don't complain if non-runnable code isn't run:
    "if __name__ == .__main__.:",
    # Don't complain about abstract methods, they aren't run:
    "@(abc\\.)?abstractmethod",
]<|MERGE_RESOLUTION|>--- conflicted
+++ resolved
@@ -1,10 +1,6 @@
 [tool.poetry]
 name = "great_expectations_cloud"
-<<<<<<< HEAD
-version = "20240820.1.dev0"
-=======
 version = "20240830.0.dev0"
->>>>>>> e6d25a28
 description = "Great Expectations Cloud"
 authors = ["The Great Expectations Team <team@greatexpectations.io>"]
 repository = "https://github.com/great-expectations/cloud"
@@ -54,11 +50,7 @@
 databricks = ["databricks-sql-connector"]
 
 [tool.poetry.group.sql.dependencies]
-<<<<<<< HEAD
-great-expectations = { version = "^0.18.19" }
-=======
-great-expectations = { version = ">=0.18.19"}
->>>>>>> e6d25a28
+great-expectations = { version = ">=0.18.19" }
 snowflake-sqlalchemy = ">=1.6"
 snowflake-connector-python = ">=3.3.1"
 psycopg2-binary = "^2.9.9"
