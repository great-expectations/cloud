--- conflicted
+++ resolved
@@ -8,12 +8,8 @@
 
 [tool.poetry.dependencies]
 python = ">=3.8,<3.12"
-<<<<<<< HEAD
-great-expectations = { version = "^0.17.15" }
-=======
 great-expectations = "^0.17.17"
 pydantic = "<3"
->>>>>>> 4dd30fcc
 pika = "^1.3.1"
 sqlalchemy = ">=1.4.49"
 
@@ -53,10 +49,7 @@
 follow_imports = 'normal'
 warn_redundant_casts = true
 show_error_codes = true
-enable_error_code = [
-    'ignore-without-code',
-    'explicit-override',
-    ]
+enable_error_code = ['ignore-without-code', 'explicit-override']
 
 [tool.black]
 target-version = ["py38", "py39", "py310", "py311"]
