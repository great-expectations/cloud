--- conflicted
+++ resolved
@@ -1,10 +1,6 @@
 [tool.poetry]
 name = "great_expectations_cloud"
-<<<<<<< HEAD
 version = "20250731.0.dev3"
-=======
-version = "20250731.0.dev2"
->>>>>>> fb30d664
 
 description = "Great Expectations Cloud"
 authors = ["The Great Expectations Team <team@greatexpectations.io>"]
