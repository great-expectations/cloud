[tool.poetry]
name = "great_expectations_cloud"
<<<<<<< HEAD
version = "0.0.29"
=======
version = "0.0.30"
>>>>>>> 7f0c2b54
description = "Great Expectations Cloud"
authors = ["The Great Expectations Team <team@greatexpectations.io>"]
repository = "https://github.com/great-expectations/cloud"
homepage = "https://greatexpectations.io"
readme = "README.md"
license = "Proprietary"
classifiers = [
    "Development Status :: 3 - Alpha",
    "Intended Audience :: Developers",
    "Intended Audience :: Science/Research",
    "Topic :: Scientific/Engineering",
    "Topic :: Scientific/Engineering :: Information Analysis",
    "Topic :: Software Development :: Quality Assurance",
    "Topic :: Software Development :: Testing",
]

[tool.poetry.dependencies]
python = ">=3.8,<3.12"
great-expectations = "*" # Needs to be ^0.18.4 but keeping unbounded to deal with dependency resolver conflicts
pydantic = "<3"
pika = "^1.3.1"
# needed for metrics serialization
orjson = "^3.9.7, !=3.9.10" # TODO: remove inequality once dep resolution issue is resolved
# relying on packaging in agent code so declaring it explicitly here
packaging = "^21.3"

[tool.poetry.extras]
snowflake = [
    "snowflake-sqlalchemy",
]
postgres = [
    "sqlalchemy",
    "psycopg2-binary",
]

[tool.poetry.group.sql.dependencies]
great-expectations = { version = "^0.18.4", extras = [
    "databricks",
    "sqlalchemy1",
] }
snowflake-sqlalchemy = ">=1.5.0"
snowflake-connector-python = ">=3.3.1"
# TODO: Remove the python constraint once this PR is merged - https://github.com/sqlalchemy-redshift/sqlalchemy-redshift/pull/288
sqlalchemy-redshift = {version = "^0.8.8", python = "<3.11"}
psycopg2-binary = "^2.9.9"

[tool.poetry.group.dev.dependencies]
invoke = "^2.2.0"
mypy = "~1.7.1"
pre-commit = "^3.3.3"
pytest = ">=7.4,<9.0"
pytest-icdiff = "*"
pytest-mock = "*"
responses = "^0.23.1"
ruff = "^0.1.15"
tenacity = "^8.2.3"
tomlkit = "^0.12.1"
typing_extensions = ">=4.4.0"
types-requests = "^2.31"

[tool.poetry.scripts]
gx-agent = 'great_expectations_cloud.agent.cli:main'

[build-system]
requires = ["poetry-core"]
build-backend = "poetry.core.masonry.api"

[tool.mypy]
python_version = "3.8"
plugins = ["pydantic.mypy"]
files = ["great_expectations_cloud/", "tests/", "tasks.py"]
strict = true
warn_unused_configs = true
ignore_missing_imports = true
follow_imports = 'normal'
warn_redundant_casts = true
show_error_codes = true
implicit_reexport = true                                         # enabled due to strict mode
enable_error_code = ['ignore-without-code', 'explicit-override']


[[tool.mypy.overrides]]
module = "tests.*"
disable_error_code = ['no-untyped-def']

[tool.black]
target-version = ["py38", "py39", "py310", "py311"]
line-length = 100

[tool.ruff]
target-version = "py38"
# TODO: change this back to black default of 88 if desired
line-length = 100
select = [
    # https://beta.ruff.rs/docs/rules/#pyflakes-f
    "F", # Pyflakes
    # https://beta.ruff.rs/docs/rules/#pycodestyle-e-w
    "E", # pycodestyle
    "W", # Warning
    # https://beta.ruff.rs/docs/rules/#flake8-comprehensions-c4
    # https://beta.ruff.rs/docs/rules/#mccabe-c90
    "C", # Complexity (mccabe+) & comprehensions
    # https://beta.ruff.rs/docs/rules/#pyupgrade-up
    "UP", # pyupgrade
    # https://beta.ruff.rs/docs/rules/#isort-i
    "I", # isort
    # https://beta.ruff.rs/docs/rules/#flake8-type-checking-tch
    "TCH", # flake8-type-checking-tch
    # https://beta.ruff.rs/docs/rules/#flake8-tidy-imports-tid
    "TID", # flake8-tidy-imports
    # https://beta.ruff.rs/docs/rules/#flake8-pyi-pyi
    "PYI", # flake8-pyi - type stub files
    # https://beta.ruff.rs/docs/rules/#flake8-use-pathlib-pth
    "PTH", # use-pathlib - use pathlib for os.path and glob operations
    # https://beta.ruff.rs/docs/rules/#flake8-bugbear-b
    "B", # bugbear - common python bugs & design issues
    # https://beta.ruff.rs/docs/rules/#flake8-datetimez-dtz
    "DTZ", # flake8-datetimez-dtz - prevent use of tz naive datetimes
    # https://beta.ruff.rs/docs/rules/#pylint-pl
    "PL", # pylint
    # https://docs.astral.sh/ruff/rules/#ruff-specific-rules-ruf
    "RUF",
    # https://docs.astral.sh/ruff/rules/#flake8-bandit-s
    "S", # bandit - security
]
ignore = [
    # formatting related ignores
    # https://docs.astral.sh/ruff/formatter/#conflicting-lint-rules
    "W191", # tab-identation
    "E111", # indentation-with-invalid-multiple
    "E114", # indentation-with-invalid-multiple-comment
    "E117", # over-idented
    "E501", # line-too-long
    # https://beta.ruff.rs/docs/rules/#flake8-type-checking-tch
    # minimal cost for standard lib imports; keep this disabled
    "TCH003", # typing-only-standard-library-import
    # gives false positives if we use try imports and type-checking import
    "TID252", # Relative imports from parent modules are banned
    # https://beta.ruff.rs/docs/rules/#flake8-use-pathlib-pth
    "PTH123", # pathlib-open - this would force pathlib usage anytime open or with open was used.
]
# https://docs.astral.sh/ruff/linter/#fix-safety
extend-safe-fixes = [
    # pydantic models use annotations at runtime and need to be accounted for
    # these are safe to apply automatically given settings for tool.ruff.flake8-type-checking
    "TCH", # https://beta.ruff.rs/docs/rules/#flake8-type-checking-tch
]

[tool.ruff.flake8-type-checking]
# pydantic models use annotations at runtime
runtime-evaluated-base-classes = [
    # NOTE: ruff is unable to detect that these are subclasses of pydantic.BaseModel
    "pydantic.BaseModel",
    "pydantic.v1.BaseModel",
    "great_expectations_cloud.agent.models.AgentBaseModel",
    "great_expectations_cloud.agent.models.EventBase",
    "great_expectations.datasource.fluent.fluent_base_model.FluentBaseModel",
    "great_expectations.datasource.fluent.interfaces.Datasource",
    "great_expectations.datasource.fluent.sql_datasource.SQLDatasource",
]
runtime-evaluated-decorators = ["pydantic.dataclasses.dataclass"]

[tool.ruff.isort]
required-imports = ["from __future__ import annotations"]

[tool.ruff.mccabe]
max-complexity = 10

[tool.ruff.flake8-tidy-imports]
[tool.ruff.flake8-tidy-imports.banned-api]
"os.environ".msg = """Please do not use os.environ, instead use a pydantic.BaseSettings model"""
# TODO: remove pydantic once our min version is pydantic v2
"pydantic".msg = "Please do not import pydantic directly, import from great_expectations.compatibility.pydantic instead."
"sqlalchemy".msg = "Please do not import sqlalchemy directly, import from great_expectations.compatibility.sqlalchemy instead."

[tool.ruff.per-file-ignores]
"__init__.py" = [
    "F401", # unused import
    "F403", # star imports
]
"models.py" = [
    # TODO: remove these once our min python is 3.9 or greater
    # or once these rule respect runtime-evaluated-base-classes
    "UP006", # non-pep585-annotation - pydantic models use annotations at runtime
    "UP007", # non-pep604-annotation - pydantic models use annotations at runtime
]
"tasks.py" = [
    "S101", # https://docs.astral.sh/ruff/rules/assert/
]

[tool.pytest.ini_options]
markers = ["agentjobs", "unit"]
log_level = "info"
filterwarnings = [
    "error", # Turn all warnings not explicitly filtered below into errors
    # Add any warnings to globally ignore here (this should be used sparingly, it is better to handle warnings
    # upstream e.g. in GX Core or explicitly where they are raised):
    # this is from azure dependency
    # These ignores should be removed once we handle this warning in GX Core
    # Full warning:
    # DeprecationWarning: pkg_resources is deprecated as an API. See https://setuptools.pypa.io/en/latest/pkg_resources.html
    "ignore:pkg_resources is deprecated as an API:DeprecationWarning",
    # Full warning:
    # DeprecationWarning: Deprecated call to `pkg_resources.declare_namespace('ruamel')`.
    # Implementing implicit namespace packages (as specified in PEP 420) is preferred to `pkg_resources.declare_namespace`. See https://setuptools.pypa.io/en/latest/references/keywords.html#keyword-namespace-packages
    "ignore:Deprecated call to:DeprecationWarning",
    # Full warning:
    # pytest.PytestCollectionWarning: cannot collect test class 'TestConnectionError' because it has a __init__ constructor (from: tests/agent/actions/test_draft_datasource_config.py)
    "ignore:cannot collect test class 'TestConnectionError':pytest.PytestCollectionWarning",
    # Full warning:
    # DeprecationWarning: module 'sre_constants' is deprecated
    "ignore:module 'sre_constants' is deprecated:DeprecationWarning",
    # Full warning:
    # DeprecationWarning: module 'sre_parse' is deprecated
    "ignore:module 'sre_parse' is deprecated:DeprecationWarning",
    # Full warning:
    # IAM_ROLE_NAME_RE = re.compile('[A-Za-z0-9+=,.@\-_]{1,64}')"
    # DeprecationWarning: invalid escape sequence \-
    "ignore:invalid escape sequence",
    # Full warning:
    # PoetryVersionOutdated: The latest version of poetry is latest_poetry_version: 1.8.0 but the poetry.lock file was generated using 1.7.1.
    "once:.*:tests.test_project.PoetryVersionOutdated",
]<|MERGE_RESOLUTION|>--- conflicted
+++ resolved
@@ -1,10 +1,6 @@
 [tool.poetry]
 name = "great_expectations_cloud"
-<<<<<<< HEAD
-version = "0.0.29"
-=======
-version = "0.0.30"
->>>>>>> 7f0c2b54
+version = "0.0.31"
 description = "Great Expectations Cloud"
 authors = ["The Great Expectations Team <team@greatexpectations.io>"]
 repository = "https://github.com/great-expectations/cloud"
