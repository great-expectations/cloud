--- conflicted
+++ resolved
@@ -1,10 +1,6 @@
 [tool.poetry]
 name = "great_expectations_cloud"
-<<<<<<< HEAD
-version = "20240930.0.a0"
-=======
-version = "20241002.0.dev0"
->>>>>>> f9fddf64
+version = "20240919.0.dev0"
 description = "Great Expectations Cloud"
 authors = ["The Great Expectations Team <team@greatexpectations.io>"]
 repository = "https://github.com/great-expectations/cloud"
@@ -258,7 +254,7 @@
     # this is apparently a known issue with snowflake connector 1.6
     "module: The GenericFunction 'flatten' is already registered and is going to be overridden:sqlalchemy.exc.SAWarning",
     #  RuntimeWarning: coroutine 'FastStream.run' was never awaited. We are already handling FastStream.run() as part of asyncio
-    "ignore: coroutine 'FastStream.run' was never awaited",
+    "ignore: coroutine 'FastStream.run' was never awaited"
 ]
 
 [tool.coverage.report]
