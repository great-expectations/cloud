[tool.poetry]
name = "great_expectations_cloud"
version = "0.0.3dev5"
description = "Great Expectations Cloud"
authors = ["Your Name <you@example.com>"]
readme = "README.md"
license = "Apache-2.0"

[tool.poetry.dependencies]
python = ">=3.8,<3.12"
great-expectations = "*" # Needs to be ^0.17.19 but keeping unbounded to deal with dependency resolver conflicts
pydantic = "<3"
pika = "^1.3.1"

[tool.poetry.extras]
snowflake = [
    "snowflake-sqlalchemy",
]

[tool.poetry.group.sql.dependencies]
great-expectations = { version = "^0.17.19", extras = [
    "databricks",
    "sqlalchemy1",
    "postgres",
    "redshift",
] }
snowflake-sqlalchemy = ">=1.5.0"

[tool.poetry.group.dev.dependencies]
black = "^23.7.0"
invoke = "^2.2.0"
mypy = "~1.6"
pre-commit = "^3.3.3"
pytest = "^7.4.0"
pytest-icdiff = "*"
pytest-mock = "*"
responses = "^0.23.1"
<<<<<<< HEAD
ruff = "==0.0.290"
tenacity = "^8.2.3"
=======
ruff = "^0.1.0"
>>>>>>> ad56b795
tomli = "^2.0.1"
typing_extensions = ">=4.4.0"

[tool.poetry.scripts]
gx-agent = 'great_expectations_cloud.agent.cli:main'

[build-system]
requires = ["poetry-core"]
build-backend = "poetry.core.masonry.api"

[tool.mypy]
python_version = "3.8"
plugins = ["pydantic.mypy"]
files = ["great_expectations_cloud/", "tests/", "tasks.py"]
strict = true
warn_unused_configs = true
ignore_missing_imports = true
follow_imports = 'normal'
warn_redundant_casts = true
show_error_codes = true
implicit_reexport = true  # enabled due to strict mode
disallow_any_generics = false  # consider enabling
enable_error_code = [
    'ignore-without-code',
    'explicit-override',
    ]


[[tool.mypy.overrides]]
module = "tests.*"
disable_error_code = [
    'no-untyped-def',
]

[tool.black]
target-version = ["py38", "py39", "py310", "py311"]
line-length = 100

[tool.ruff]
target-version = "py38"
# TODO: change this back to black default of 88 if desired
line-length = 100
select = [
    # https://beta.ruff.rs/docs/rules/#pyflakes-f
    "F", # Pyflakes
    # https://beta.ruff.rs/docs/rules/#pycodestyle-e-w
    "E", # pycodestyle
    "W", # Warning
    # https://beta.ruff.rs/docs/rules/#flake8-comprehensions-c4
    # https://beta.ruff.rs/docs/rules/#mccabe-c90
    "C", # Complexity (mccabe+) & comprehensions
    # https://beta.ruff.rs/docs/rules/#pyupgrade-up
    "UP", # pyupgrade
    # https://beta.ruff.rs/docs/rules/#isort-i
    "I", # isort
    # https://beta.ruff.rs/docs/rules/#flake8-type-checking-tch
    "TCH", # flake8-type-checking-tch
    # https://beta.ruff.rs/docs/rules/#flake8-tidy-imports-tid
    "TID", # flake8-tidy-imports
    # https://beta.ruff.rs/docs/rules/#flake8-pyi-pyi
    "PYI", # flake8-pyi - type stub files
    # https://beta.ruff.rs/docs/rules/#flake8-use-pathlib-pth
    "PTH", # use-pathlib - use pathlib for os.path and glob operations
    # https://beta.ruff.rs/docs/rules/#flake8-bugbear-b
    "B", # bugbear - common python bugs & design issues
    # https://beta.ruff.rs/docs/rules/#flake8-datetimez-dtz
    "DTZ", # flake8-datetimez-dtz - prevent use of tz naive datetimes
    # https://beta.ruff.rs/docs/rules/#pylint-pl
    "PL", # pylint
    # https://docs.astral.sh/ruff/rules/#ruff-specific-rules-ruf
    "RUF",
]
ignore = [
    # https://beta.ruff.rs/docs/rules/#flake8-type-checking-tch
    # minimal cost for standard lib imports; keep this disabled
    "TCH003", # typing-only-standard-library-import
    # gives false positives if we use try imports and type-checking import
    "TCH004", # runtime-import-in-type-checking-block
    "TID252", # Relative imports from parent modules are banned
    # https://beta.ruff.rs/docs/rules/#flake8-use-pathlib-pth
    "PTH123", # pathlib-open - this would force pathlib usage anytime open or with open was used.
]

[tool.ruff.flake8-type-checking]
# pydantic models use annotations at runtime
runtime-evaluated-base-classes = [
    # NOTE: ruff is unable to detect that these are subclasses of pydantic.BaseModel
    "pydantic.BaseModel",
    "great_expectations.datasource.fluent.fluent_base_model.FluentBaseModel",
    "great_expectations.datasource.fluent.interfaces.Datasource",
    "great_expectations.datasource.fluent.sql_datasource.SQLDatasource",
]
runtime-evaluated-decorators = ["pydantic.dataclasses.dataclass"]

[tool.ruff.mccabe]
max-complexity = 10

[tool.ruff.flake8-tidy-imports]
[tool.ruff.flake8-tidy-imports.banned-api]
"os.environ".msg = """Please do not use os.environ, instead use a pydantic.BaseSettings model"""
# TODO: remove pydantic once our min version is pydantic v2
"pydantic".msg = "Please do not import pydantic directly, import from great_expectations.compatibility.pydantic instead."
"sqlalchemy".msg = "Please do not import sqlalchemy directly, import from great_expectations.compatibility.sqlalchemy instead."

[tool.ruff.per-file-ignores]
"__init__.py" = [
    "F401", # unused import
    "F403", # star imports
]<|MERGE_RESOLUTION|>--- conflicted
+++ resolved
@@ -35,12 +35,8 @@
 pytest-icdiff = "*"
 pytest-mock = "*"
 responses = "^0.23.1"
-<<<<<<< HEAD
-ruff = "==0.0.290"
+ruff = "^0.1.0"
 tenacity = "^8.2.3"
-=======
-ruff = "^0.1.0"
->>>>>>> ad56b795
 tomli = "^2.0.1"
 typing_extensions = ">=4.4.0"
 
