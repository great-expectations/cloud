--- conflicted
+++ resolved
@@ -1,10 +1,6 @@
 [tool.poetry]
 name = "great_expectations_cloud"
-<<<<<<< HEAD
-version = "20241003.0.dev0"
-=======
 version = "20240930.0.a0"
->>>>>>> b5e51f80
 description = "Great Expectations Cloud"
 authors = ["The Great Expectations Team <team@greatexpectations.io>"]
 repository = "https://github.com/great-expectations/cloud"
@@ -70,7 +66,7 @@
 pytest-icdiff = "*"
 pytest-mock = "*"
 responses = ">=0.23.1,<0.26.0"
-ruff = "0.6.6"
+ruff = "0.6.5"
 tenacity = ">=8.2.3,<10.0.0"
 tomlkit = ">=0.12.1,<0.14.0"
 types-requests = "^2.31"
