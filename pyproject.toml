[tool.poetry]
name = "great_expectations_cloud"
version = "0.0.14"
description = "Great Expectations Cloud"
authors = ["The Great Expectations Team <team@greatexpectations.io>"]
repository = "https://github.com/great-expectations/cloud"
homepage = "https://greatexpectations.io"
readme = "README.md"
license = "Proprietary"
classifiers = [
    "Development Status :: 3 - Alpha",
    "Intended Audience :: Developers",
    "Intended Audience :: Science/Research",
    "Topic :: Scientific/Engineering",
    "Topic :: Scientific/Engineering :: Information Analysis",
    "Topic :: Software Development :: Quality Assurance",
    "Topic :: Software Development :: Testing",
]

[tool.poetry.dependencies]
python = ">=3.8,<3.12"
great-expectations = "*" # Needs to be ^0.18.4 but keeping unbounded to deal with dependency resolver conflicts
pydantic = "<3"
pika = "^1.3.1"
# needed for metrics serialization
orjson = "^3.9.7, !=3.9.10" # TODO: remove inequality once dep resolution issue is resolved

[tool.poetry.extras]
snowflake = [
    "snowflake-sqlalchemy",
]

[tool.poetry.group.sql.dependencies]
great-expectations = { version = "^0.18.4", extras = [
    "databricks",
    "sqlalchemy1",
    "postgres",
] }
snowflake-sqlalchemy = ">=1.5.0"
snowflake-connector-python = ">=3.3.1"
# TODO: Remove the python constraint once this PR is merged - https://github.com/sqlalchemy-redshift/sqlalchemy-redshift/pull/288
sqlalchemy-redshift = {version = "^0.8.8", python = "<3.11"}

[tool.poetry.group.dev.dependencies]
invoke = "^2.2.0"
mypy = "~1.7.1"
pre-commit = "^3.3.3"
pytest = "^7.4.0"
pytest-icdiff = "*"
pytest-mock = "*"
responses = "^0.23.1"
ruff = "~0.1"
tenacity = "^8.2.3"
tomlkit = "^0.12.1"
typing_extensions = ">=4.4.0"
types-requests = "^2.31"

[tool.poetry.scripts]
gx-agent = 'great_expectations_cloud.agent.cli:main'

[build-system]
requires = ["poetry-core"]
build-backend = "poetry.core.masonry.api"

[tool.mypy]
python_version = "3.8"
plugins = ["pydantic.mypy"]
files = ["great_expectations_cloud/", "tests/", "tasks.py"]
strict = true
warn_unused_configs = true
ignore_missing_imports = true
follow_imports = 'normal'
warn_redundant_casts = true
show_error_codes = true
implicit_reexport = true  # enabled due to strict mode
disallow_any_generics = false  # consider enabling
enable_error_code = [
    'ignore-without-code',
    'explicit-override',
    ]


[[tool.mypy.overrides]]
module = "tests.*"
disable_error_code = [
    'no-untyped-def',
]

[tool.black]
target-version = ["py38", "py39", "py310", "py311"]
line-length = 100

[tool.ruff]
target-version = "py38"
# TODO: change this back to black default of 88 if desired
line-length = 100
select = [
    # https://beta.ruff.rs/docs/rules/#pyflakes-f
    "F", # Pyflakes
    # https://beta.ruff.rs/docs/rules/#pycodestyle-e-w
    "E", # pycodestyle
    "W", # Warning
    # https://beta.ruff.rs/docs/rules/#flake8-comprehensions-c4
    # https://beta.ruff.rs/docs/rules/#mccabe-c90
    "C", # Complexity (mccabe+) & comprehensions
    # https://beta.ruff.rs/docs/rules/#pyupgrade-up
    "UP", # pyupgrade
    # https://beta.ruff.rs/docs/rules/#isort-i
    "I", # isort
    # https://beta.ruff.rs/docs/rules/#flake8-type-checking-tch
    "TCH", # flake8-type-checking-tch
    # https://beta.ruff.rs/docs/rules/#flake8-tidy-imports-tid
    "TID", # flake8-tidy-imports
    # https://beta.ruff.rs/docs/rules/#flake8-pyi-pyi
    "PYI", # flake8-pyi - type stub files
    # https://beta.ruff.rs/docs/rules/#flake8-use-pathlib-pth
    "PTH", # use-pathlib - use pathlib for os.path and glob operations
    # https://beta.ruff.rs/docs/rules/#flake8-bugbear-b
    "B", # bugbear - common python bugs & design issues
    # https://beta.ruff.rs/docs/rules/#flake8-datetimez-dtz
    "DTZ", # flake8-datetimez-dtz - prevent use of tz naive datetimes
    # https://beta.ruff.rs/docs/rules/#pylint-pl
    "PL", # pylint
    # https://docs.astral.sh/ruff/rules/#ruff-specific-rules-ruf
    "RUF",
]
ignore = [
    # formatting related ignores
    # https://docs.astral.sh/ruff/formatter/#conflicting-lint-rules
    "W191", # tab-identation
    "E111", # indentation-with-invalid-multiple
    "E114", # indentation-with-invalid-multiple-comment
    "E117", # over-idented
    "E501", # line-too-long
    # https://beta.ruff.rs/docs/rules/#flake8-type-checking-tch
    # minimal cost for standard lib imports; keep this disabled
    "TCH003", # typing-only-standard-library-import
    # gives false positives if we use try imports and type-checking import
    "TCH004", # runtime-import-in-type-checking-block
    "TID252", # Relative imports from parent modules are banned
    # https://beta.ruff.rs/docs/rules/#flake8-use-pathlib-pth
    "PTH123", # pathlib-open - this would force pathlib usage anytime open or with open was used.
]

[tool.ruff.flake8-type-checking]
# pydantic models use annotations at runtime
runtime-evaluated-base-classes = [
    # NOTE: ruff is unable to detect that these are subclasses of pydantic.BaseModel
    "pydantic.BaseModel",
    "great_expectations.datasource.fluent.fluent_base_model.FluentBaseModel",
    "great_expectations.datasource.fluent.interfaces.Datasource",
    "great_expectations.datasource.fluent.sql_datasource.SQLDatasource",
]
runtime-evaluated-decorators = ["pydantic.dataclasses.dataclass"]

[tool.ruff.mccabe]
max-complexity = 10

[tool.ruff.flake8-tidy-imports]
[tool.ruff.flake8-tidy-imports.banned-api]
"os.environ".msg = """Please do not use os.environ, instead use a pydantic.BaseSettings model"""
# TODO: remove pydantic once our min version is pydantic v2
"pydantic".msg = "Please do not import pydantic directly, import from great_expectations.compatibility.pydantic instead."
"sqlalchemy".msg = "Please do not import sqlalchemy directly, import from great_expectations.compatibility.sqlalchemy instead."

[tool.ruff.per-file-ignores]
"__init__.py" = [
    "F401", # unused import
    "F403", # star imports
]

[tool.pytest.ini_options]
markers =[
    "agentjobs",
    "unit",
]
log_level = "info"
filterwarnings = [
    "error",  # Turn all warnings not explicitly filtered below into errors
    # Add any warnings to globally ignore here (this should be used sparingly, it is better to handle warnings
    # upstream e.g. in GX Core or explicitly where they are raised):
    # this is from azure dependency
    # These ignores should be removed once we handle this warning in GX Core
    # Full warning:
    # DeprecationWarning: pkg_resources is deprecated as an API. See https://setuptools.pypa.io/en/latest/pkg_resources.html
    "ignore:pkg_resources is deprecated as an API:DeprecationWarning",
    # Full warning:
    # DeprecationWarning: Deprecated call to `pkg_resources.declare_namespace('ruamel')`.
    # Implementing implicit namespace packages (as specified in PEP 420) is preferred to `pkg_resources.declare_namespace`. See https://setuptools.pypa.io/en/latest/references/keywords.html#keyword-namespace-packages
    "ignore:Deprecated call to:DeprecationWarning",
    # Full warning:
    # pytest.PytestCollectionWarning: cannot collect test class 'TestConnectionError' because it has a __init__ constructor (from: tests/agent/actions/test_draft_datasource_config.py)
    "ignore:cannot collect test class 'TestConnectionError':pytest.PytestCollectionWarning",
    # Full warning:
    # DeprecationWarning: module 'sre_constants' is deprecated
    "ignore:module 'sre_constants' is deprecated:DeprecationWarning",
    # Full warning:
    # DeprecationWarning: module 'sre_parse' is deprecated
    "ignore:module 'sre_parse' is deprecated:DeprecationWarning",
    # Full warning:
    # IAM_ROLE_NAME_RE = re.compile('[A-Za-z0-9+=,.@\-_]{1,64}')"
    # DeprecationWarning: invalid escape sequence \-
<<<<<<< HEAD
    "ignore:invalid escape sequence \\-",
    # Full warning:
    # PoetryVersionOutdated: The latest version of poetry is latest_poetry_version: 1.8.0 but the poetry.lock file was generated using 1.7.1.
    "once:.*:tests.test_project.PoetryVersionOutdated",
=======
    "ignore:invalid escape sequence"
>>>>>>> 9bcc3edf
]<|MERGE_RESOLUTION|>--- conflicted
+++ resolved
@@ -200,12 +200,8 @@
     # Full warning:
     # IAM_ROLE_NAME_RE = re.compile('[A-Za-z0-9+=,.@\-_]{1,64}')"
     # DeprecationWarning: invalid escape sequence \-
-<<<<<<< HEAD
-    "ignore:invalid escape sequence \\-",
+    "ignore:invalid escape sequence",
     # Full warning:
     # PoetryVersionOutdated: The latest version of poetry is latest_poetry_version: 1.8.0 but the poetry.lock file was generated using 1.7.1.
     "once:.*:tests.test_project.PoetryVersionOutdated",
-=======
-    "ignore:invalid escape sequence"
->>>>>>> 9bcc3edf
 ]