[tool.poetry]
name = "great_expectations_cloud"
<<<<<<< HEAD
version = "20250812.0.dev0"
=======
version = "20250820.0.dev2"
>>>>>>> 1e8ca0dc

description = "Great Expectations Cloud"
authors = ["The Great Expectations Team <team@greatexpectations.io>"]
repository = "https://github.com/great-expectations/cloud"
homepage = "https://greatexpectations.io"
readme = "README.md"
license = "Proprietary"
classifiers = [
    "Development Status :: 3 - Alpha",
    "Intended Audience :: Developers",
    "Intended Audience :: Science/Research",
    "Topic :: Scientific/Engineering",
    "Topic :: Scientific/Engineering :: Information Analysis",
    "Topic :: Software Development :: Quality Assurance",
    "Topic :: Software Development :: Testing",
]
# package data
include = [
    "py.typed", # exporting types https://peps.python.org/pep-0561/
]

[tool.poetry.dependencies]
python = ">=3.11,<3.12"
great-expectations = { version = "1.5.8", extras = ["gx-redshift", "snowflake", "postgresql", "databricks"] }
pydantic = ">=2.8.1,<3"
pika = "^1.3.1"
setuptools = "80.9.0"
# needed for metrics serialization
orjson = "^3.9.7, !=3.9.10" # TODO: remove inequality once dep resolution issue is resolved
# relying on packaging in agent code so declaring it explicitly here
packaging = ">=21.3,<26.0"
tenacity = ">=8.2.3,<10.0.0"
sqlalchemy = ">=2.0"

[tool.poetry.group.dev.dependencies]
coverage = { extras = ["toml"], version = "^7.5.1" }
freezegun = "^1.4.0"
invoke = "^2.2.0"
mypy = "1.17.1"
pre-commit = ">=3.3.3,<5.0.0"
pyfakefs = "^5.4.1"
pytest = ">=7.4,<9.0"
pytest-cov = ">=5"
pytest-icdiff = "*"
pytest-mock = "*"
responses = ">=0.23.1,<0.26.0"
ruff = "0.12.8"
tenacity = ">=8.2.3,<10.0.0"
tomlkit = ">=0.12.1,<0.14.0"
types-requests = "^2.31"
typing_extensions = ">=4.4.0"

[tool.poetry.scripts]
gx-agent = 'great_expectations_cloud.agent.cli:main'

[build-system]
requires = ["poetry-core"]
build-backend = "poetry.core.masonry.api"

[tool.mypy]
python_version = "3.11"
plugins = ["pydantic.mypy"]
files = ["great_expectations_cloud/", "tests/", "tasks.py"]
strict = true
warn_unused_configs = true
ignore_missing_imports = true
follow_imports = 'normal'
warn_redundant_casts = true
show_error_codes = true
implicit_reexport = true # enabled due to strict mode
enable_error_code = [
    'ignore-without-code',
    'explicit-override',
    'possibly-undefined',
]


[[tool.mypy.overrides]]
module = "tests.*"
disable_error_code = ['no-untyped-def']

[tool.black]
target-version = ["py39", "py310", "py311"]
line-length = 100

[tool.ruff]
target-version = "py39"
# TODO: change this back to black default of 88 if desired
line-length = 100
lint.select = [
    # https://beta.ruff.rs/docs/rules/#pyflakes-f
    "F", # Pyflakes
    # https://beta.ruff.rs/docs/rules/#pycodestyle-e-w
    "E", # pycodestyle
    "W", # Warning
    # https://beta.ruff.rs/docs/rules/#flake8-comprehensions-c4
    # https://beta.ruff.rs/docs/rules/#mccabe-c90
    "C", # Complexity (mccabe+) & comprehensions
    # https://beta.ruff.rs/docs/rules/#pyupgrade-up
    "UP", # pyupgrade
    # https://beta.ruff.rs/docs/rules/#isort-i
    "I", # isort
    # https://beta.ruff.rs/docs/rules/#flake8-type-checking-tch
    "TCH", # flake8-type-checking-tch
    # https://beta.ruff.rs/docs/rules/#flake8-tidy-imports-tid
    "TID", # flake8-tidy-imports
    # https://docs.astral.sh/ruff/rules/#tryceratops-try
    # https://github.com/guilatrova/tryceratops
    "TRY", # tryceratops - pythonic exception handling
    # https://beta.ruff.rs/docs/rules/#flake8-pyi-pyi
    "PYI", # flake8-pyi - type stub files
    # https://beta.ruff.rs/docs/rules/#flake8-use-pathlib-pth
    "PTH", # use-pathlib - use pathlib for os.path and glob operations
    # https://beta.ruff.rs/docs/rules/#flake8-bugbear-b
    "B", # bugbear - common python bugs & design issues
    # https://beta.ruff.rs/docs/rules/#flake8-datetimez-dtz
    "DTZ", # flake8-datetimez-dtz - prevent use of tz naive datetimes
    # https://beta.ruff.rs/docs/rules/#pylint-pl
    "PL", # pylint
    # https://docs.astral.sh/ruff/rules/#ruff-specific-rules-ruf
    "RUF",
    # https://docs.astral.sh/ruff/rules/#flake8-bandit-s
    "S", # bandit - security
    # https://docs.astral.sh/ruff/rules/#flake8-async-async
    "ASYNC", # async rules
]
lint.ignore = [
    # formatting related ignores
    # https://docs.astral.sh/ruff/formatter/#conflicting-lint-rules
    "W191", # tab-identation
    "E111", # indentation-with-invalid-multiple
    "E114", # indentation-with-invalid-multiple-comment
    "E117", # over-idented
    "E501", # line-too-long
    # https://beta.ruff.rs/docs/rules/#flake8-type-checking-tch
    # minimal cost for standard lib imports; keep this disabled
    "TC003", # typing-only-standard-library-import
    # gives false positives if we use try imports and type-checking import
    "TID252", # Relative imports from parent modules are banned
    # https://beta.ruff.rs/docs/rules/#flake8-use-pathlib-pth
    "PTH123", # pathlib-open - this would force pathlib usage anytime open or with open was used.
]
# https://docs.astral.sh/ruff/linter/#fix-safety
lint.extend-safe-fixes = [
    # pydantic models use annotations at runtime and need to be accounted for
    # these are safe to apply automatically given settings for tool.ruff.flake8-type-checking
    "TCH", # https://beta.ruff.rs/docs/rules/#flake8-type-checking-tch
]

[tool.ruff.lint.flake8-type-checking]
# pydantic models use annotations at runtime
runtime-evaluated-base-classes = [
    # NOTE: ruff is unable to detect that these are subclasses of pydantic.BaseModel
    "pydantic.BaseModel",
    "pydantic.v1.BaseModel",
    "great_expectations_cloud.agent.models.AgentBaseExtraForbid",
    "great_expectations_cloud.agent.models.AgentBaseExtraIgnore",
    "great_expectations_cloud.agent.models.EventBase",
    "great_expectations.datasource.fluent.fluent_base_model.FluentBaseModel",
    "great_expectations.datasource.fluent.interfaces.Datasource",
    "great_expectations.datasource.fluent.sql_datasource.SQLDatasource",
]
runtime-evaluated-decorators = ["pydantic.dataclasses.dataclass"]

[tool.ruff.lint.mccabe]
max-complexity = 10

[tool.ruff.lint.flake8-tidy-imports.banned-api]
"os.environ".msg = """Please do not use os.environ, instead use a pydantic.BaseSettings model"""
"great_expectations.compatibility.pydantic".msg = "Import pydantic directly."
"great_expectations.compatibility.sqlalchemy".msg = "Import sqlalchemy directly."
"great_expectations.compatibility".msg = "Favor specific version imports over compatibility module."


[tool.ruff.lint.per-file-ignores]
"__init__.py" = [
    "F401", # unused import
    "F403", # star imports
]
"models.py" = [
    # TODO: remove these once our min python is 3.9 or greater
    # or once these rule respect runtime-evaluated-base-classes
    "UP006", # non-pep585-annotation - pydantic models use annotations at runtime
    "UP007", # non-pep604-annotation - pydantic models use annotations at runtime
]
"tasks.py" = [
    "S101", # https://docs.astral.sh/ruff/rules/assert/
]

[tool.pytest.ini_options]
addopts = "--cov=great_expectations_cloud"
markers = [
    "agentjobs",
    "unit: mark a test as a unit test i.e. no external dependencies.",
    "integration: test that relies on a running GX Cloud and mercury instance.",
]
log_level = "info"
filterwarnings = [
    "error", # Turn all warnings not explicitly filtered below into errors
    # Add any warnings to globally ignore here (this should be used sparingly, it is better to handle warnings
    # upstream e.g. in GX Core or explicitly where they are raised):
    # this is from azure dependency
    # These ignores should be removed once we handle this warning in GX Core
    # Full warning:
    # DeprecationWarning: pkg_resources is deprecated as an API. See https://setuptools.pypa.io/en/latest/pkg_resources.html
    "ignore:pkg_resources is deprecated as an API:DeprecationWarning",
    # Full warning:
    # DeprecationWarning: Deprecated call to `pkg_resources.declare_namespace('ruamel')`.
    # Implementing implicit namespace packages (as specified in PEP 420) is preferred to `pkg_resources.declare_namespace`. See https://setuptools.pypa.io/en/latest/references/keywords.html#keyword-namespace-packages
    "ignore:Deprecated call to:DeprecationWarning",
    # Full warning:
    # pytest.PytestCollectionWarning: cannot collect test class 'TestConnectionError' because it has a __init__ constructor (from: tests/agent/actions/test_draft_datasource_config.py)
    "ignore:cannot collect test class 'TestConnectionError':pytest.PytestCollectionWarning",
    # Full warning:
    # DeprecationWarning: module 'sre_constants' is deprecated
    "ignore:module 'sre_constants' is deprecated:DeprecationWarning",
    # Full warning:
    # DeprecationWarning: module 'sre_parse' is deprecated
    "ignore:module 'sre_parse' is deprecated:DeprecationWarning",
    # Full warning:
    # IAM_ROLE_NAME_RE = re.compile('[A-Za-z0-9+=,.@\-_]{1,64}')"
    # DeprecationWarning: invalid escape sequence \-
    "ignore:invalid escape sequence",
    # Full warning:
    # PoetryVersionOutdated: The latest version of poetry is latest_poetry_version: 1.8.0 but the poetry.lock file was generated using 1.7.1.
    "once:.*:tests.test_project.PoetryVersionOutdated",
    # Full warning:
    # sqlalchemy.exc.SAWarning: The GenericFunction 'flatten' is already registered and is going to be overridden.
    # this is apparently a known issue with snowflake connector 1.6
    "module: The GenericFunction 'flatten' is already registered and is going to be overridden:sqlalchemy.exc.SAWarning",
    #  RuntimeWarning: coroutine 'FastStream.run' was never awaited. We are already handling FastStream.run() as part of asyncio
    "ignore: coroutine 'FastStream.run' was never awaited",
    # Marshmallow errors come from GX and we don't plan to update it there.
    "ignore::marshmallow.warnings.ChangedInMarshmallow4Warning",
    "ignore::marshmallow.warnings.RemovedInMarshmallow4Warning",
]

[tool.coverage.report]
# https://coverage.readthedocs.io/en/7.5.1/config.html
# Regexes for lines to exclude from consideration
exclude_also = [
    # type-checking imports don't exist at runtime
    "if TYPE_CHECKING:",
    # Don't complain if tests don't hit NotImplementedError:
    "raise NotImplementedError",
    # Don't complain if non-runnable code isn't run:
    "if __name__ == .__main__.:",
    # Don't complain about abstract methods, they aren't run:
    "@(abc\\.)?abstractmethod",
]<|MERGE_RESOLUTION|>--- conflicted
+++ resolved
@@ -1,10 +1,6 @@
 [tool.poetry]
 name = "great_expectations_cloud"
-<<<<<<< HEAD
-version = "20250812.0.dev0"
-=======
 version = "20250820.0.dev2"
->>>>>>> 1e8ca0dc
 
 description = "Great Expectations Cloud"
 authors = ["The Great Expectations Team <team@greatexpectations.io>"]
