[tool.poetry]
name = "great_expectations_cloud"
<<<<<<< HEAD
version = "20250818.0.dev1"
=======
version = "20250818.0"
>>>>>>> 63a161fc

description = "Great Expectations Cloud"
authors = ["The Great Expectations Team <team@greatexpectations.io>"]
repository = "https://github.com/great-expectations/cloud"
homepage = "https://greatexpectations.io"
readme = "README.md"
license = "Proprietary"
classifiers = [
    "Development Status :: 3 - Alpha",
    "Intended Audience :: Developers",
    "Intended Audience :: Science/Research",
    "Topic :: Scientific/Engineering",
    "Topic :: Scientific/Engineering :: Information Analysis",
    "Topic :: Software Development :: Quality Assurance",
    "Topic :: Software Development :: Testing",
]
# package data
include = [
    "py.typed", # exporting types https://peps.python.org/pep-0561/
]

[tool.poetry.dependencies]
python = ">=3.11,<3.12"
great-expectations = { version = "1.5.8", extras = ["gx-redshift", "snowflake", "postgresql", "databricks"] }
pydantic = ">=2.8.1,<3"
pika = "^1.3.1"
setuptools = "80.9.0"
# needed for metrics serialization
orjson = "^3.9.7, !=3.9.10" # TODO: remove inequality once dep resolution issue is resolved
# relying on packaging in agent code so declaring it explicitly here
packaging = ">=21.3,<26.0"
tenacity = ">=8.2.3,<10.0.0"
sqlalchemy = ">=2.0"

[tool.poetry.group.dev.dependencies]
coverage = { extras = ["toml"], version = "^7.5.1" }
freezegun = "^1.4.0"
invoke = "^2.2.0"
mypy = "1.17.1"
pre-commit = ">=3.3.3,<5.0.0"
pyfakefs = "^5.4.1"
pytest = ">=7.4,<9.0"
pytest-cov = ">=5"
pytest-icdiff = "*"
pytest-mock = "*"
responses = ">=0.23.1,<0.26.0"
ruff = "0.12.8"
tenacity = ">=8.2.3,<10.0.0"
tomlkit = ">=0.12.1,<0.14.0"
types-requests = "^2.31"
typing_extensions = ">=4.4.0"

[tool.poetry.scripts]
gx-agent = 'great_expectations_cloud.agent.cli:main'

[build-system]
requires = ["poetry-core"]
build-backend = "poetry.core.masonry.api"

[tool.mypy]
python_version = "3.11"
plugins = ["pydantic.mypy"]
files = ["great_expectations_cloud/", "tests/", "tasks.py"]
strict = true
warn_unused_configs = true
ignore_missing_imports = true
follow_imports = 'normal'
warn_redundant_casts = true
show_error_codes = true
implicit_reexport = true # enabled due to strict mode
enable_error_code = [
    'ignore-without-code',
    'explicit-override',
    'possibly-undefined',
]


[[tool.mypy.overrides]]
module = "tests.*"
disable_error_code = ['no-untyped-def']

[tool.black]
target-version = ["py39", "py310", "py311"]
line-length = 100

[tool.ruff]
target-version = "py39"
# TODO: change this back to black default of 88 if desired
line-length = 100
lint.select = [
    # https://beta.ruff.rs/docs/rules/#pyflakes-f
    "F", # Pyflakes
    # https://beta.ruff.rs/docs/rules/#pycodestyle-e-w
    "E", # pycodestyle
    "W", # Warning
    # https://beta.ruff.rs/docs/rules/#flake8-comprehensions-c4
    # https://beta.ruff.rs/docs/rules/#mccabe-c90
    "C", # Complexity (mccabe+) & comprehensions
    # https://beta.ruff.rs/docs/rules/#pyupgrade-up
    "UP", # pyupgrade
    # https://beta.ruff.rs/docs/rules/#isort-i
    "I", # isort
    # https://beta.ruff.rs/docs/rules/#flake8-type-checking-tch
    "TCH", # flake8-type-checking-tch
    # https://beta.ruff.rs/docs/rules/#flake8-tidy-imports-tid
    "TID", # flake8-tidy-imports
    # https://docs.astral.sh/ruff/rules/#tryceratops-try
    # https://github.com/guilatrova/tryceratops
    "TRY", # tryceratops - pythonic exception handling
    # https://beta.ruff.rs/docs/rules/#flake8-pyi-pyi
    "PYI", # flake8-pyi - type stub files
    # https://beta.ruff.rs/docs/rules/#flake8-use-pathlib-pth
    "PTH", # use-pathlib - use pathlib for os.path and glob operations
    # https://beta.ruff.rs/docs/rules/#flake8-bugbear-b
    "B", # bugbear - common python bugs & design issues
    # https://beta.ruff.rs/docs/rules/#flake8-datetimez-dtz
    "DTZ", # flake8-datetimez-dtz - prevent use of tz naive datetimes
    # https://beta.ruff.rs/docs/rules/#pylint-pl
    "PL", # pylint
    # https://docs.astral.sh/ruff/rules/#ruff-specific-rules-ruf
    "RUF",
    # https://docs.astral.sh/ruff/rules/#flake8-bandit-s
    "S", # bandit - security
    # https://docs.astral.sh/ruff/rules/#flake8-async-async
    "ASYNC", # async rules
]
lint.ignore = [
    # formatting related ignores
    # https://docs.astral.sh/ruff/formatter/#conflicting-lint-rules
    "W191", # tab-identation
    "E111", # indentation-with-invalid-multiple
    "E114", # indentation-with-invalid-multiple-comment
    "E117", # over-idented
    "E501", # line-too-long
    # https://beta.ruff.rs/docs/rules/#flake8-type-checking-tch
    # minimal cost for standard lib imports; keep this disabled
    "TC003", # typing-only-standard-library-import
    # gives false positives if we use try imports and type-checking import
    "TID252", # Relative imports from parent modules are banned
    # https://beta.ruff.rs/docs/rules/#flake8-use-pathlib-pth
    "PTH123", # pathlib-open - this would force pathlib usage anytime open or with open was used.
]
# https://docs.astral.sh/ruff/linter/#fix-safety
lint.extend-safe-fixes = [
    # pydantic models use annotations at runtime and need to be accounted for
    # these are safe to apply automatically given settings for tool.ruff.flake8-type-checking
    "TCH", # https://beta.ruff.rs/docs/rules/#flake8-type-checking-tch
]

[tool.ruff.lint.flake8-type-checking]
# pydantic models use annotations at runtime
runtime-evaluated-base-classes = [
    # NOTE: ruff is unable to detect that these are subclasses of pydantic.BaseModel
    "pydantic.BaseModel",
    "pydantic.v1.BaseModel",
    "great_expectations_cloud.agent.models.AgentBaseExtraForbid",
    "great_expectations_cloud.agent.models.AgentBaseExtraIgnore",
    "great_expectations_cloud.agent.models.EventBase",
    "great_expectations.datasource.fluent.fluent_base_model.FluentBaseModel",
    "great_expectations.datasource.fluent.interfaces.Datasource",
    "great_expectations.datasource.fluent.sql_datasource.SQLDatasource",
]
runtime-evaluated-decorators = ["pydantic.dataclasses.dataclass"]

[tool.ruff.lint.mccabe]
max-complexity = 10

[tool.ruff.lint.flake8-tidy-imports.banned-api]
"os.environ".msg = """Please do not use os.environ, instead use a pydantic.BaseSettings model"""
"great_expectations.compatibility.pydantic".msg = "Import pydantic directly."
"great_expectations.compatibility.sqlalchemy".msg = "Import sqlalchemy directly."
"great_expectations.compatibility".msg = "Favor specific version imports over compatibility module."


[tool.ruff.lint.per-file-ignores]
"__init__.py" = [
    "F401", # unused import
    "F403", # star imports
]
"models.py" = [
    # TODO: remove these once our min python is 3.9 or greater
    # or once these rule respect runtime-evaluated-base-classes
    "UP006", # non-pep585-annotation - pydantic models use annotations at runtime
    "UP007", # non-pep604-annotation - pydantic models use annotations at runtime
]
"tasks.py" = [
    "S101", # https://docs.astral.sh/ruff/rules/assert/
]

[tool.pytest.ini_options]
addopts = "--cov=great_expectations_cloud"
markers = [
    "agentjobs",
    "unit: mark a test as a unit test i.e. no external dependencies.",
    "integration: test that relies on a running GX Cloud and mercury instance.",
]
log_level = "info"
filterwarnings = [
    "error", # Turn all warnings not explicitly filtered below into errors
    # Add any warnings to globally ignore here (this should be used sparingly, it is better to handle warnings
    # upstream e.g. in GX Core or explicitly where they are raised):
    # this is from azure dependency
    # These ignores should be removed once we handle this warning in GX Core
    # Full warning:
    # DeprecationWarning: pkg_resources is deprecated as an API. See https://setuptools.pypa.io/en/latest/pkg_resources.html
    "ignore:pkg_resources is deprecated as an API:DeprecationWarning",
    # Full warning:
    # DeprecationWarning: Deprecated call to `pkg_resources.declare_namespace('ruamel')`.
    # Implementing implicit namespace packages (as specified in PEP 420) is preferred to `pkg_resources.declare_namespace`. See https://setuptools.pypa.io/en/latest/references/keywords.html#keyword-namespace-packages
    "ignore:Deprecated call to:DeprecationWarning",
    # Full warning:
    # pytest.PytestCollectionWarning: cannot collect test class 'TestConnectionError' because it has a __init__ constructor (from: tests/agent/actions/test_draft_datasource_config.py)
    "ignore:cannot collect test class 'TestConnectionError':pytest.PytestCollectionWarning",
    # Full warning:
    # DeprecationWarning: module 'sre_constants' is deprecated
    "ignore:module 'sre_constants' is deprecated:DeprecationWarning",
    # Full warning:
    # DeprecationWarning: module 'sre_parse' is deprecated
    "ignore:module 'sre_parse' is deprecated:DeprecationWarning",
    # Full warning:
    # IAM_ROLE_NAME_RE = re.compile('[A-Za-z0-9+=,.@\-_]{1,64}')"
    # DeprecationWarning: invalid escape sequence \-
    "ignore:invalid escape sequence",
    # Full warning:
    # PoetryVersionOutdated: The latest version of poetry is latest_poetry_version: 1.8.0 but the poetry.lock file was generated using 1.7.1.
    "once:.*:tests.test_project.PoetryVersionOutdated",
    # Full warning:
    # sqlalchemy.exc.SAWarning: The GenericFunction 'flatten' is already registered and is going to be overridden.
    # this is apparently a known issue with snowflake connector 1.6
    "module: The GenericFunction 'flatten' is already registered and is going to be overridden:sqlalchemy.exc.SAWarning",
    #  RuntimeWarning: coroutine 'FastStream.run' was never awaited. We are already handling FastStream.run() as part of asyncio
    "ignore: coroutine 'FastStream.run' was never awaited",
    # Marshmallow errors come from GX and we don't plan to update it there.
    "ignore::marshmallow.warnings.ChangedInMarshmallow4Warning",
    "ignore::marshmallow.warnings.RemovedInMarshmallow4Warning",
]

[tool.coverage.report]
# https://coverage.readthedocs.io/en/7.5.1/config.html
# Regexes for lines to exclude from consideration
exclude_also = [
    # type-checking imports don't exist at runtime
    "if TYPE_CHECKING:",
    # Don't complain if tests don't hit NotImplementedError:
    "raise NotImplementedError",
    # Don't complain if non-runnable code isn't run:
    "if __name__ == .__main__.:",
    # Don't complain about abstract methods, they aren't run:
    "@(abc\\.)?abstractmethod",
]<|MERGE_RESOLUTION|>--- conflicted
+++ resolved
@@ -1,10 +1,6 @@
 [tool.poetry]
 name = "great_expectations_cloud"
-<<<<<<< HEAD
-version = "20250818.0.dev1"
-=======
 version = "20250818.0"
->>>>>>> 63a161fc
 
 description = "Great Expectations Cloud"
 authors = ["The Great Expectations Team <team@greatexpectations.io>"]
