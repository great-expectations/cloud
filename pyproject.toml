[tool.poetry]
name = "great_expectations_cloud"
<<<<<<< HEAD
version = "0.0.23"
=======
version = "0.0.27"
>>>>>>> 1d3d4cc2
description = "Great Expectations Cloud"
authors = ["The Great Expectations Team <team@greatexpectations.io>"]
repository = "https://github.com/great-expectations/cloud"
homepage = "https://greatexpectations.io"
readme = "README.md"
license = "Proprietary"
classifiers = [
    "Development Status :: 3 - Alpha",
    "Intended Audience :: Developers",
    "Intended Audience :: Science/Research",
    "Topic :: Scientific/Engineering",
    "Topic :: Scientific/Engineering :: Information Analysis",
    "Topic :: Software Development :: Quality Assurance",
    "Topic :: Software Development :: Testing",
]

[tool.poetry.dependencies]
python = ">=3.8,<3.12"
great-expectations = "*" # Needs to be ^0.18.4 but keeping unbounded to deal with dependency resolver conflicts
pydantic = "<3"
pika = "^1.3.1"
# needed for metrics serialization
orjson = "^3.9.7, !=3.9.10" # TODO: remove inequality once dep resolution issue is resolved
# relying on packaging in agent code so declaring it explicitly here
packaging = "^21.3"

[tool.poetry.extras]
<<<<<<< HEAD
snowflake = ["snowflake-sqlalchemy"]
postgres = ["sqlalchemy", "psycopg2"]
=======
snowflake = [
    "snowflake-sqlalchemy",
]
postgres = [
    "sqlalchemy",
    "psycopg2-binary",
]
>>>>>>> 1d3d4cc2

[tool.poetry.group.sql.dependencies]
great-expectations = { version = "^0.18.4", extras = [
    "databricks",
    "sqlalchemy1",
] }
snowflake-sqlalchemy = ">=1.5.0"
snowflake-connector-python = ">=3.3.1"
# TODO: Remove the python constraint once this PR is merged - https://github.com/sqlalchemy-redshift/sqlalchemy-redshift/pull/288
<<<<<<< HEAD
sqlalchemy-redshift = { version = "^0.8.8", python = "<3.11" }
pyscopg2 = "^66.0.2"
=======
sqlalchemy-redshift = {version = "^0.8.8", python = "<3.11"}
psycopg2-binary = "^2.9.9"
>>>>>>> 1d3d4cc2

[tool.poetry.group.dev.dependencies]
invoke = "^2.2.0"
mypy = "~1.7.1"
pre-commit = "^3.3.3"
pytest = ">=7.4,<9.0"
pytest-icdiff = "*"
pytest-mock = "*"
responses = "^0.23.1"
ruff = "^0.1.15"
tenacity = "^8.2.3"
tomlkit = "^0.12.1"
typing_extensions = ">=4.4.0"
types-requests = "^2.31"

[tool.poetry.scripts]
gx-agent = 'great_expectations_cloud.agent.cli:main'

[build-system]
requires = ["poetry-core"]
build-backend = "poetry.core.masonry.api"

[tool.mypy]
python_version = "3.8"
plugins = ["pydantic.mypy"]
files = ["great_expectations_cloud/", "tests/", "tasks.py"]
strict = true
warn_unused_configs = true
ignore_missing_imports = true
follow_imports = 'normal'
warn_redundant_casts = true
show_error_codes = true
implicit_reexport = true                                         # enabled due to strict mode
disallow_any_generics = false                                    # consider enabling
enable_error_code = ['ignore-without-code', 'explicit-override']


[[tool.mypy.overrides]]
module = "tests.*"
disable_error_code = ['no-untyped-def']

[tool.black]
target-version = ["py38", "py39", "py310", "py311"]
line-length = 100

[tool.ruff]
target-version = "py38"
# TODO: change this back to black default of 88 if desired
line-length = 100
select = [
    # https://beta.ruff.rs/docs/rules/#pyflakes-f
    "F", # Pyflakes
    # https://beta.ruff.rs/docs/rules/#pycodestyle-e-w
    "E", # pycodestyle
    "W", # Warning
    # https://beta.ruff.rs/docs/rules/#flake8-comprehensions-c4
    # https://beta.ruff.rs/docs/rules/#mccabe-c90
    "C", # Complexity (mccabe+) & comprehensions
    # https://beta.ruff.rs/docs/rules/#pyupgrade-up
    "UP", # pyupgrade
    # https://beta.ruff.rs/docs/rules/#isort-i
    "I", # isort
    # https://beta.ruff.rs/docs/rules/#flake8-type-checking-tch
    "TCH", # flake8-type-checking-tch
    # https://beta.ruff.rs/docs/rules/#flake8-tidy-imports-tid
    "TID", # flake8-tidy-imports
    # https://beta.ruff.rs/docs/rules/#flake8-pyi-pyi
    "PYI", # flake8-pyi - type stub files
    # https://beta.ruff.rs/docs/rules/#flake8-use-pathlib-pth
    "PTH", # use-pathlib - use pathlib for os.path and glob operations
    # https://beta.ruff.rs/docs/rules/#flake8-bugbear-b
    "B", # bugbear - common python bugs & design issues
    # https://beta.ruff.rs/docs/rules/#flake8-datetimez-dtz
    "DTZ", # flake8-datetimez-dtz - prevent use of tz naive datetimes
    # https://beta.ruff.rs/docs/rules/#pylint-pl
    "PL", # pylint
    # https://docs.astral.sh/ruff/rules/#ruff-specific-rules-ruf
    "RUF",
    # https://docs.astral.sh/ruff/rules/#flake8-bandit-s
    "S", # bandit - security
]
ignore = [
    # formatting related ignores
    # https://docs.astral.sh/ruff/formatter/#conflicting-lint-rules
    "W191", # tab-identation
    "E111", # indentation-with-invalid-multiple
    "E114", # indentation-with-invalid-multiple-comment
    "E117", # over-idented
    "E501", # line-too-long
    # https://beta.ruff.rs/docs/rules/#flake8-type-checking-tch
    # minimal cost for standard lib imports; keep this disabled
    "TCH003", # typing-only-standard-library-import
    # gives false positives if we use try imports and type-checking import
    "TID252", # Relative imports from parent modules are banned
    # https://beta.ruff.rs/docs/rules/#flake8-use-pathlib-pth
    "PTH123", # pathlib-open - this would force pathlib usage anytime open or with open was used.
]
# https://docs.astral.sh/ruff/linter/#fix-safety
extend-safe-fixes = [
    # pydantic models use annotations at runtime and need to be accounted for
    # these are safe to apply automatically given settings for tool.ruff.flake8-type-checking
    "TCH", # https://beta.ruff.rs/docs/rules/#flake8-type-checking-tch
]

[tool.ruff.flake8-type-checking]
# pydantic models use annotations at runtime
runtime-evaluated-base-classes = [
    # NOTE: ruff is unable to detect that these are subclasses of pydantic.BaseModel
    "pydantic.BaseModel",
    "pydantic.v1.BaseModel",
    "great_expectations_cloud.agent.models.AgentBaseModel",
    "great_expectations_cloud.agent.models.EventBase",
    "great_expectations.datasource.fluent.fluent_base_model.FluentBaseModel",
    "great_expectations.datasource.fluent.interfaces.Datasource",
    "great_expectations.datasource.fluent.sql_datasource.SQLDatasource",
]
runtime-evaluated-decorators = ["pydantic.dataclasses.dataclass"]

[tool.ruff.isort]
required-imports = ["from __future__ import annotations"]

[tool.ruff.mccabe]
max-complexity = 10

[tool.ruff.flake8-tidy-imports]
[tool.ruff.flake8-tidy-imports.banned-api]
"os.environ".msg = """Please do not use os.environ, instead use a pydantic.BaseSettings model"""
# TODO: remove pydantic once our min version is pydantic v2
"pydantic".msg = "Please do not import pydantic directly, import from great_expectations.compatibility.pydantic instead."
"sqlalchemy".msg = "Please do not import sqlalchemy directly, import from great_expectations.compatibility.sqlalchemy instead."

[tool.ruff.per-file-ignores]
"__init__.py" = [
    "F401", # unused import
    "F403", # star imports
]
"models.py" = [
    "UP007", # non-pep604-annotation - pydantic models use annotations at runtime
]
"tasks.py" = [
    "S101", # https://docs.astral.sh/ruff/rules/assert/
]

[tool.pytest.ini_options]
markers = ["agentjobs", "unit"]
log_level = "info"
filterwarnings = [
    "error", # Turn all warnings not explicitly filtered below into errors
    # Add any warnings to globally ignore here (this should be used sparingly, it is better to handle warnings
    # upstream e.g. in GX Core or explicitly where they are raised):
    # this is from azure dependency
    # These ignores should be removed once we handle this warning in GX Core
    # Full warning:
    # DeprecationWarning: pkg_resources is deprecated as an API. See https://setuptools.pypa.io/en/latest/pkg_resources.html
    "ignore:pkg_resources is deprecated as an API:DeprecationWarning",
    # Full warning:
    # DeprecationWarning: Deprecated call to `pkg_resources.declare_namespace('ruamel')`.
    # Implementing implicit namespace packages (as specified in PEP 420) is preferred to `pkg_resources.declare_namespace`. See https://setuptools.pypa.io/en/latest/references/keywords.html#keyword-namespace-packages
    "ignore:Deprecated call to:DeprecationWarning",
    # Full warning:
    # pytest.PytestCollectionWarning: cannot collect test class 'TestConnectionError' because it has a __init__ constructor (from: tests/agent/actions/test_draft_datasource_config.py)
    "ignore:cannot collect test class 'TestConnectionError':pytest.PytestCollectionWarning",
    # Full warning:
    # DeprecationWarning: module 'sre_constants' is deprecated
    "ignore:module 'sre_constants' is deprecated:DeprecationWarning",
    # Full warning:
    # DeprecationWarning: module 'sre_parse' is deprecated
    "ignore:module 'sre_parse' is deprecated:DeprecationWarning",
    # Full warning:
    # IAM_ROLE_NAME_RE = re.compile('[A-Za-z0-9+=,.@\-_]{1,64}')"
    # DeprecationWarning: invalid escape sequence \-
    "ignore:invalid escape sequence",
    # Full warning:
    # PoetryVersionOutdated: The latest version of poetry is latest_poetry_version: 1.8.0 but the poetry.lock file was generated using 1.7.1.
    "once:.*:tests.test_project.PoetryVersionOutdated",
]<|MERGE_RESOLUTION|>--- conflicted
+++ resolved
@@ -1,10 +1,6 @@
 [tool.poetry]
 name = "great_expectations_cloud"
-<<<<<<< HEAD
-version = "0.0.23"
-=======
-version = "0.0.27"
->>>>>>> 1d3d4cc2
+version = "0.0.28"
 description = "Great Expectations Cloud"
 authors = ["The Great Expectations Team <team@greatexpectations.io>"]
 repository = "https://github.com/great-expectations/cloud"
@@ -32,10 +28,6 @@
 packaging = "^21.3"
 
 [tool.poetry.extras]
-<<<<<<< HEAD
-snowflake = ["snowflake-sqlalchemy"]
-postgres = ["sqlalchemy", "psycopg2"]
-=======
 snowflake = [
     "snowflake-sqlalchemy",
 ]
@@ -43,7 +35,6 @@
     "sqlalchemy",
     "psycopg2-binary",
 ]
->>>>>>> 1d3d4cc2
 
 [tool.poetry.group.sql.dependencies]
 great-expectations = { version = "^0.18.4", extras = [
@@ -53,13 +44,8 @@
 snowflake-sqlalchemy = ">=1.5.0"
 snowflake-connector-python = ">=3.3.1"
 # TODO: Remove the python constraint once this PR is merged - https://github.com/sqlalchemy-redshift/sqlalchemy-redshift/pull/288
-<<<<<<< HEAD
-sqlalchemy-redshift = { version = "^0.8.8", python = "<3.11" }
-pyscopg2 = "^66.0.2"
-=======
 sqlalchemy-redshift = {version = "^0.8.8", python = "<3.11"}
 psycopg2-binary = "^2.9.9"
->>>>>>> 1d3d4cc2
 
 [tool.poetry.group.dev.dependencies]
 invoke = "^2.2.0"
