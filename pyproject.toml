[tool.poetry]
name = "great_expectations_cloud"
<<<<<<< HEAD
version = "20250613.1.dev1"
=======
version = "20250613.2.dev0"
>>>>>>> 19691533

description = "Great Expectations Cloud"
authors = ["The Great Expectations Team <team@greatexpectations.io>"]
repository = "https://github.com/great-expectations/cloud"
homepage = "https://greatexpectations.io"
readme = "README.md"
license = "Proprietary"
classifiers = [
    "Development Status :: 3 - Alpha",
    "Intended Audience :: Developers",
    "Intended Audience :: Science/Research",
    "Topic :: Scientific/Engineering",
    "Topic :: Scientific/Engineering :: Information Analysis",
    "Topic :: Software Development :: Quality Assurance",
    "Topic :: Software Development :: Testing",
]
# package data
include = [
    "py.typed", # exporting types https://peps.python.org/pep-0561/
]

[tool.poetry.dependencies]
python = ">=3.11,<3.12"
great-expectations = { version = "1.5.1", extras = ["gx-redshift", "snowflake", "postgresql", "databricks"] }
pydantic = ">=2.8.1,<3"
pika = "^1.3.1"
setuptools = "80.9.0"
# needed for metrics serialization
orjson = "^3.9.7, !=3.9.10" # TODO: remove inequality once dep resolution issue is resolved
# relying on packaging in agent code so declaring it explicitly here
packaging = ">=21.3,<26.0"
tenacity = ">=8.2.3,<10.0.0"
sqlalchemy = ">=2.0"

[tool.poetry.group.dev.dependencies]
coverage = { extras = ["toml"], version = "^7.5.1" }
freezegun = "^1.4.0"
invoke = "^2.2.0"
mypy = "1.16.0"
pre-commit = ">=3.3.3,<5.0.0"
pyfakefs = "^5.4.1"
pytest = ">=7.4,<9.0"
pytest-cov = ">=5"
pytest-icdiff = "*"
pytest-mock = "*"
responses = ">=0.23.1,<0.26.0"
ruff = "0.11.13"
tenacity = ">=8.2.3,<10.0.0"
tomlkit = ">=0.12.1,<0.14.0"
types-requests = "^2.31"
typing_extensions = ">=4.4.0"

[tool.poetry.scripts]
gx-agent = 'great_expectations_cloud.agent.cli:main'

[build-system]
requires = ["poetry-core"]
build-backend = "poetry.core.masonry.api"

[tool.mypy]
python_version = "3.11"
plugins = ["pydantic.mypy"]
files = ["great_expectations_cloud/", "tests/", "tasks.py"]
strict = true
warn_unused_configs = true
ignore_missing_imports = true
follow_imports = 'normal'
warn_redundant_casts = true
show_error_codes = true
implicit_reexport = true # enabled due to strict mode
enable_error_code = [
    'ignore-without-code',
    'explicit-override',
    'possibly-undefined',
]


[[tool.mypy.overrides]]
module = "tests.*"
disable_error_code = ['no-untyped-def']

[tool.black]
target-version = ["py39", "py310", "py311"]
line-length = 100

[tool.ruff]
target-version = "py39"
# TODO: change this back to black default of 88 if desired
line-length = 100
lint.select = [
    # https://beta.ruff.rs/docs/rules/#pyflakes-f
    "F", # Pyflakes
    # https://beta.ruff.rs/docs/rules/#pycodestyle-e-w
    "E", # pycodestyle
    "W", # Warning
    # https://beta.ruff.rs/docs/rules/#flake8-comprehensions-c4
    # https://beta.ruff.rs/docs/rules/#mccabe-c90
    "C", # Complexity (mccabe+) & comprehensions
    # https://beta.ruff.rs/docs/rules/#pyupgrade-up
    "UP", # pyupgrade
    # https://beta.ruff.rs/docs/rules/#isort-i
    "I", # isort
    # https://beta.ruff.rs/docs/rules/#flake8-type-checking-tch
    "TCH", # flake8-type-checking-tch
    # https://beta.ruff.rs/docs/rules/#flake8-tidy-imports-tid
    "TID", # flake8-tidy-imports
    # https://docs.astral.sh/ruff/rules/#tryceratops-try
    # https://github.com/guilatrova/tryceratops
    "TRY", # tryceratops - pythonic exception handling
    # https://beta.ruff.rs/docs/rules/#flake8-pyi-pyi
    "PYI", # flake8-pyi - type stub files
    # https://beta.ruff.rs/docs/rules/#flake8-use-pathlib-pth
    "PTH", # use-pathlib - use pathlib for os.path and glob operations
    # https://beta.ruff.rs/docs/rules/#flake8-bugbear-b
    "B", # bugbear - common python bugs & design issues
    # https://beta.ruff.rs/docs/rules/#flake8-datetimez-dtz
    "DTZ", # flake8-datetimez-dtz - prevent use of tz naive datetimes
    # https://beta.ruff.rs/docs/rules/#pylint-pl
    "PL", # pylint
    # https://docs.astral.sh/ruff/rules/#ruff-specific-rules-ruf
    "RUF",
    # https://docs.astral.sh/ruff/rules/#flake8-bandit-s
    "S", # bandit - security
    # https://docs.astral.sh/ruff/rules/#flake8-async-async
    "ASYNC", # async rules
]
lint.ignore = [
    # formatting related ignores
    # https://docs.astral.sh/ruff/formatter/#conflicting-lint-rules
    "W191", # tab-identation
    "E111", # indentation-with-invalid-multiple
    "E114", # indentation-with-invalid-multiple-comment
    "E117", # over-idented
    "E501", # line-too-long
    # https://beta.ruff.rs/docs/rules/#flake8-type-checking-tch
    # minimal cost for standard lib imports; keep this disabled
    "TC003", # typing-only-standard-library-import
    # gives false positives if we use try imports and type-checking import
    "TID252", # Relative imports from parent modules are banned
    # https://beta.ruff.rs/docs/rules/#flake8-use-pathlib-pth
    "PTH123", # pathlib-open - this would force pathlib usage anytime open or with open was used.
]
# https://docs.astral.sh/ruff/linter/#fix-safety
lint.extend-safe-fixes = [
    # pydantic models use annotations at runtime and need to be accounted for
    # these are safe to apply automatically given settings for tool.ruff.flake8-type-checking
    "TCH", # https://beta.ruff.rs/docs/rules/#flake8-type-checking-tch
]

[tool.ruff.lint.flake8-type-checking]
# pydantic models use annotations at runtime
runtime-evaluated-base-classes = [
    # NOTE: ruff is unable to detect that these are subclasses of pydantic.BaseModel
    "pydantic.BaseModel",
    "pydantic.v1.BaseModel",
    "great_expectations_cloud.agent.models.AgentBaseExtraForbid",
    "great_expectations_cloud.agent.models.AgentBaseExtraIgnore",
    "great_expectations_cloud.agent.models.EventBase",
    "great_expectations.datasource.fluent.fluent_base_model.FluentBaseModel",
    "great_expectations.datasource.fluent.interfaces.Datasource",
    "great_expectations.datasource.fluent.sql_datasource.SQLDatasource",
]
runtime-evaluated-decorators = ["pydantic.dataclasses.dataclass"]

[tool.ruff.lint.mccabe]
max-complexity = 10

[tool.ruff.lint.flake8-tidy-imports.banned-api]
"os.environ".msg = """Please do not use os.environ, instead use a pydantic.BaseSettings model"""
"great_expectations.compatibility.pydantic".msg = "Import pydantic directly."
"great_expectations.compatibility.sqlalchemy".msg = "Import sqlalchemy directly."
"great_expectations.compatibility".msg = "Favor specific version imports over compatibility module."


[tool.ruff.lint.per-file-ignores]
"__init__.py" = [
    "F401", # unused import
    "F403", # star imports
]
"models.py" = [
    # TODO: remove these once our min python is 3.9 or greater
    # or once these rule respect runtime-evaluated-base-classes
    "UP006", # non-pep585-annotation - pydantic models use annotations at runtime
    "UP007", # non-pep604-annotation - pydantic models use annotations at runtime
]
"tasks.py" = [
    "S101", # https://docs.astral.sh/ruff/rules/assert/
]

[tool.pytest.ini_options]
addopts = "--cov=great_expectations_cloud"
markers = [
    "agentjobs",
    "unit: mark a test as a unit test i.e. no external dependencies.",
    "integration: test that relies on a running GX Cloud and mercury instance.",
]
log_level = "info"
filterwarnings = [
    "error", # Turn all warnings not explicitly filtered below into errors
    # Add any warnings to globally ignore here (this should be used sparingly, it is better to handle warnings
    # upstream e.g. in GX Core or explicitly where they are raised):
    # this is from azure dependency
    # These ignores should be removed once we handle this warning in GX Core
    # Full warning:
    # DeprecationWarning: pkg_resources is deprecated as an API. See https://setuptools.pypa.io/en/latest/pkg_resources.html
    "ignore:pkg_resources is deprecated as an API:DeprecationWarning",
    # Full warning:
    # DeprecationWarning: Deprecated call to `pkg_resources.declare_namespace('ruamel')`.
    # Implementing implicit namespace packages (as specified in PEP 420) is preferred to `pkg_resources.declare_namespace`. See https://setuptools.pypa.io/en/latest/references/keywords.html#keyword-namespace-packages
    "ignore:Deprecated call to:DeprecationWarning",
    # Full warning:
    # pytest.PytestCollectionWarning: cannot collect test class 'TestConnectionError' because it has a __init__ constructor (from: tests/agent/actions/test_draft_datasource_config.py)
    "ignore:cannot collect test class 'TestConnectionError':pytest.PytestCollectionWarning",
    # Full warning:
    # DeprecationWarning: module 'sre_constants' is deprecated
    "ignore:module 'sre_constants' is deprecated:DeprecationWarning",
    # Full warning:
    # DeprecationWarning: module 'sre_parse' is deprecated
    "ignore:module 'sre_parse' is deprecated:DeprecationWarning",
    # Full warning:
    # IAM_ROLE_NAME_RE = re.compile('[A-Za-z0-9+=,.@\-_]{1,64}')"
    # DeprecationWarning: invalid escape sequence \-
    "ignore:invalid escape sequence",
    # Full warning:
    # PoetryVersionOutdated: The latest version of poetry is latest_poetry_version: 1.8.0 but the poetry.lock file was generated using 1.7.1.
    "once:.*:tests.test_project.PoetryVersionOutdated",
    # Full warning:
    # sqlalchemy.exc.SAWarning: The GenericFunction 'flatten' is already registered and is going to be overridden.
    # this is apparently a known issue with snowflake connector 1.6
    "module: The GenericFunction 'flatten' is already registered and is going to be overridden:sqlalchemy.exc.SAWarning",
    #  RuntimeWarning: coroutine 'FastStream.run' was never awaited. We are already handling FastStream.run() as part of asyncio
    "ignore: coroutine 'FastStream.run' was never awaited",
    # Marshmallow errors come from GX and we don't plan to update it there.
    "ignore::marshmallow.warnings.ChangedInMarshmallow4Warning",
    "ignore::marshmallow.warnings.RemovedInMarshmallow4Warning",
]

[tool.coverage.report]
# https://coverage.readthedocs.io/en/7.5.1/config.html
# Regexes for lines to exclude from consideration
exclude_also = [
    # type-checking imports don't exist at runtime
    "if TYPE_CHECKING:",
    # Don't complain if tests don't hit NotImplementedError:
    "raise NotImplementedError",
    # Don't complain if non-runnable code isn't run:
    "if __name__ == .__main__.:",
    # Don't complain about abstract methods, they aren't run:
    "@(abc\\.)?abstractmethod",
]<|MERGE_RESOLUTION|>--- conflicted
+++ resolved
@@ -1,10 +1,6 @@
 [tool.poetry]
 name = "great_expectations_cloud"
-<<<<<<< HEAD
-version = "20250613.1.dev1"
-=======
-version = "20250613.2.dev0"
->>>>>>> 19691533
+version = "20250616.0.dev0"
 
 description = "Great Expectations Cloud"
 authors = ["The Great Expectations Team <team@greatexpectations.io>"]
