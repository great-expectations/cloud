[tool.poetry]
name = "great_expectations_cloud"
<<<<<<< HEAD
version = "0.0.40"
=======
version = "0.0.40.dev0"
>>>>>>> 2f651cab
description = "Great Expectations Cloud"
authors = ["The Great Expectations Team <team@greatexpectations.io>"]
repository = "https://github.com/great-expectations/cloud"
homepage = "https://greatexpectations.io"
readme = "README.md"
license = "Proprietary"
classifiers = [
    "Development Status :: 3 - Alpha",
    "Intended Audience :: Developers",
    "Intended Audience :: Science/Research",
    "Topic :: Scientific/Engineering",
    "Topic :: Scientific/Engineering :: Information Analysis",
    "Topic :: Software Development :: Quality Assurance",
    "Topic :: Software Development :: Testing",
]

[tool.poetry.dependencies]
python = ">=3.8,<3.12"
great-expectations = "*" # Needs to be ^0.18.4 but keeping unbounded to deal with dependency resolver conflicts
pydantic = "<3"
pika = "^1.3.1"
# needed for metrics serialization
orjson = "^3.9.7, !=3.9.10" # TODO: remove inequality once dep resolution issue is resolved
# relying on packaging in agent code so declaring it explicitly here
packaging = "^21.3"
tenacity = "^8.2.3"

[tool.poetry.extras]
snowflake = ["snowflake-sqlalchemy"]
postgres = ["sqlalchemy", "psycopg2-binary"]

[tool.poetry.group.sql.dependencies]
great-expectations = { version = "^0.18.4", extras = [
    "databricks",
    "sqlalchemy1",
] }
snowflake-sqlalchemy = ">=1.5.0"
snowflake-connector-python = ">=3.3.1"
# TODO: Remove the python constraint once this PR is merged - https://github.com/sqlalchemy-redshift/sqlalchemy-redshift/pull/288
sqlalchemy-redshift = { version = "^0.8.8", python = "<3.11" }
psycopg2-binary = "^2.9.9"

[tool.poetry.group.dev.dependencies]
invoke = "^2.2.0"
mypy = ">=1.7.1,<1.9.0"
pre-commit = "^3.3.3"
pytest = ">=7.4,<9.0"
pytest-icdiff = "*"
pytest-mock = "*"
responses = "^0.23.1"
ruff = "^0.2.2"
tenacity = "^8.2.3"
tomlkit = "^0.12.1"
typing_extensions = ">=4.4.0"
types-requests = "^2.31"

[tool.poetry.scripts]
gx-agent = 'great_expectations_cloud.agent.cli:main'

[build-system]
requires = ["poetry-core"]
build-backend = "poetry.core.masonry.api"

[tool.mypy]
python_version = "3.8"
plugins = ["pydantic.mypy"]
files = ["great_expectations_cloud/", "tests/", "tasks.py"]
strict = true
warn_unused_configs = true
ignore_missing_imports = true
follow_imports = 'normal'
warn_redundant_casts = true
show_error_codes = true
implicit_reexport = true                                         # enabled due to strict mode
enable_error_code = ['ignore-without-code', 'explicit-override']


[[tool.mypy.overrides]]
module = "tests.*"
disable_error_code = ['no-untyped-def']

[tool.black]
target-version = ["py38", "py39", "py310", "py311"]
line-length = 100

[tool.ruff]
target-version = "py38"
# TODO: change this back to black default of 88 if desired
line-length = 100
lint.select = [
    # https://beta.ruff.rs/docs/rules/#pyflakes-f
    "F", # Pyflakes
    # https://beta.ruff.rs/docs/rules/#pycodestyle-e-w
    "E", # pycodestyle
    "W", # Warning
    # https://beta.ruff.rs/docs/rules/#flake8-comprehensions-c4
    # https://beta.ruff.rs/docs/rules/#mccabe-c90
    "C", # Complexity (mccabe+) & comprehensions
    # https://beta.ruff.rs/docs/rules/#pyupgrade-up
    "UP", # pyupgrade
    # https://beta.ruff.rs/docs/rules/#isort-i
    "I", # isort
    # https://beta.ruff.rs/docs/rules/#flake8-type-checking-tch
    "TCH", # flake8-type-checking-tch
    # https://beta.ruff.rs/docs/rules/#flake8-tidy-imports-tid
    "TID", # flake8-tidy-imports
    # https://docs.astral.sh/ruff/rules/#tryceratops-try
    # https://github.com/guilatrova/tryceratops
    "TRY", # tryceratops - pythonic exception handling
    # https://beta.ruff.rs/docs/rules/#flake8-pyi-pyi
    "PYI", # flake8-pyi - type stub files
    # https://beta.ruff.rs/docs/rules/#flake8-use-pathlib-pth
    "PTH", # use-pathlib - use pathlib for os.path and glob operations
    # https://beta.ruff.rs/docs/rules/#flake8-bugbear-b
    "B", # bugbear - common python bugs & design issues
    # https://beta.ruff.rs/docs/rules/#flake8-datetimez-dtz
    "DTZ", # flake8-datetimez-dtz - prevent use of tz naive datetimes
    # https://beta.ruff.rs/docs/rules/#pylint-pl
    "PL", # pylint
    # https://docs.astral.sh/ruff/rules/#ruff-specific-rules-ruf
    "RUF",
    # https://docs.astral.sh/ruff/rules/#flake8-bandit-s
    "S", # bandit - security
    # https://docs.astral.sh/ruff/rules/#flake8-async-async
    "ASYNC", # async rules
]
lint.ignore = [
    # formatting related ignores
    # https://docs.astral.sh/ruff/formatter/#conflicting-lint-rules
    "W191", # tab-identation
    "E111", # indentation-with-invalid-multiple
    "E114", # indentation-with-invalid-multiple-comment
    "E117", # over-idented
    "E501", # line-too-long
    # https://beta.ruff.rs/docs/rules/#flake8-type-checking-tch
    # minimal cost for standard lib imports; keep this disabled
    "TCH003", # typing-only-standard-library-import
    # gives false positives if we use try imports and type-checking import
    "TID252", # Relative imports from parent modules are banned
    # https://beta.ruff.rs/docs/rules/#flake8-use-pathlib-pth
    "PTH123", # pathlib-open - this would force pathlib usage anytime open or with open was used.
]
# https://docs.astral.sh/ruff/linter/#fix-safety
lint.extend-safe-fixes = [
    # pydantic models use annotations at runtime and need to be accounted for
    # these are safe to apply automatically given settings for tool.ruff.flake8-type-checking
    "TCH", # https://beta.ruff.rs/docs/rules/#flake8-type-checking-tch
]

[tool.ruff.lint.flake8-type-checking]
# pydantic models use annotations at runtime
runtime-evaluated-base-classes = [
    # NOTE: ruff is unable to detect that these are subclasses of pydantic.BaseModel
    "pydantic.BaseModel",
    "pydantic.v1.BaseModel",
    "great_expectations_cloud.agent.models.AgentBaseModel",
    "great_expectations_cloud.agent.models.EventBase",
    "great_expectations.datasource.fluent.fluent_base_model.FluentBaseModel",
    "great_expectations.datasource.fluent.interfaces.Datasource",
    "great_expectations.datasource.fluent.sql_datasource.SQLDatasource",
]
runtime-evaluated-decorators = ["pydantic.dataclasses.dataclass"]

[tool.ruff.lint.isort]
required-imports = ["from __future__ import annotations"]

[tool.ruff.lint.mccabe]
max-complexity = 10

[tool.ruff.lint.flake8-tidy-imports.banned-api]
"os.environ".msg = """Please do not use os.environ, instead use a pydantic.BaseSettings model"""
# TODO: remove pydantic once our min version is pydantic v2
"pydantic".msg = "Please do not import pydantic directly, import from great_expectations.compatibility.pydantic instead."
"sqlalchemy".msg = "Please do not import sqlalchemy directly, import from great_expectations.compatibility.sqlalchemy instead."

[tool.ruff.lint.per-file-ignores]
"__init__.py" = [
    "F401", # unused import
    "F403", # star imports
]
"models.py" = [
    # TODO: remove these once our min python is 3.9 or greater
    # or once these rule respect runtime-evaluated-base-classes
    "UP006", # non-pep585-annotation - pydantic models use annotations at runtime
    "UP007", # non-pep604-annotation - pydantic models use annotations at runtime
]
"tasks.py" = [
    "S101", # https://docs.astral.sh/ruff/rules/assert/
]

[tool.pytest.ini_options]
markers = ["agentjobs", "unit"]
log_level = "info"
filterwarnings = [
    "error", # Turn all warnings not explicitly filtered below into errors
    # Add any warnings to globally ignore here (this should be used sparingly, it is better to handle warnings
    # upstream e.g. in GX Core or explicitly where they are raised):
    # this is from azure dependency
    # These ignores should be removed once we handle this warning in GX Core
    # Full warning:
    # DeprecationWarning: pkg_resources is deprecated as an API. See https://setuptools.pypa.io/en/latest/pkg_resources.html
    "ignore:pkg_resources is deprecated as an API:DeprecationWarning",
    # Full warning:
    # DeprecationWarning: Deprecated call to `pkg_resources.declare_namespace('ruamel')`.
    # Implementing implicit namespace packages (as specified in PEP 420) is preferred to `pkg_resources.declare_namespace`. See https://setuptools.pypa.io/en/latest/references/keywords.html#keyword-namespace-packages
    "ignore:Deprecated call to:DeprecationWarning",
    # Full warning:
    # pytest.PytestCollectionWarning: cannot collect test class 'TestConnectionError' because it has a __init__ constructor (from: tests/agent/actions/test_draft_datasource_config.py)
    "ignore:cannot collect test class 'TestConnectionError':pytest.PytestCollectionWarning",
    # Full warning:
    # DeprecationWarning: module 'sre_constants' is deprecated
    "ignore:module 'sre_constants' is deprecated:DeprecationWarning",
    # Full warning:
    # DeprecationWarning: module 'sre_parse' is deprecated
    "ignore:module 'sre_parse' is deprecated:DeprecationWarning",
    # Full warning:
    # IAM_ROLE_NAME_RE = re.compile('[A-Za-z0-9+=,.@\-_]{1,64}')"
    # DeprecationWarning: invalid escape sequence \-
    "ignore:invalid escape sequence",
    # Full warning:
    # PoetryVersionOutdated: The latest version of poetry is latest_poetry_version: 1.8.0 but the poetry.lock file was generated using 1.7.1.
    "once:.*:tests.test_project.PoetryVersionOutdated",
]<|MERGE_RESOLUTION|>--- conflicted
+++ resolved
@@ -1,10 +1,6 @@
 [tool.poetry]
 name = "great_expectations_cloud"
-<<<<<<< HEAD
-version = "0.0.40"
-=======
-version = "0.0.40.dev0"
->>>>>>> 2f651cab
+version = "0.0.41"
 description = "Great Expectations Cloud"
 authors = ["The Great Expectations Team <team@greatexpectations.io>"]
 repository = "https://github.com/great-expectations/cloud"
