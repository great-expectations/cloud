[tool.poetry]
name = "great_expectations_cloud"
<<<<<<< HEAD
version = "20250730.0.dev0"
=======
version = "20250731.0"
>>>>>>> 9733c696

description = "Great Expectations Cloud"
authors = ["The Great Expectations Team <team@greatexpectations.io>"]
repository = "https://github.com/great-expectations/cloud"
homepage = "https://greatexpectations.io"
readme = "README.md"
license = "Proprietary"
classifiers = [
    "Development Status :: 3 - Alpha",
    "Intended Audience :: Developers",
    "Intended Audience :: Science/Research",
    "Topic :: Scientific/Engineering",
    "Topic :: Scientific/Engineering :: Information Analysis",
    "Topic :: Software Development :: Quality Assurance",
    "Topic :: Software Development :: Testing",
]
# package data
include = [
    "py.typed", # exporting types https://peps.python.org/pep-0561/
]

[tool.poetry.dependencies]
python = ">=3.11,<3.12"
great-expectations = { version = "1.5.7", extras = ["gx-redshift", "snowflake", "postgresql", "databricks"] }
pydantic = ">=2.8.1,<3"
pika = "^1.3.1"
setuptools = "80.9.0"
# needed for metrics serialization
orjson = "^3.9.7, !=3.9.10" # TODO: remove inequality once dep resolution issue is resolved
# relying on packaging in agent code so declaring it explicitly here
packaging = ">=21.3,<26.0"
tenacity = ">=8.2.3,<10.0.0"
sqlalchemy = ">=2.0"

[tool.poetry.group.dev.dependencies]
coverage = { extras = ["toml"], version = "^7.5.1" }
freezegun = "^1.4.0"
invoke = "^2.2.0"
mypy = "1.17.0"
pre-commit = ">=3.3.3,<5.0.0"
pyfakefs = "^5.4.1"
pytest = ">=7.4,<9.0"
pytest-cov = ">=5"
pytest-icdiff = "*"
pytest-mock = "*"
responses = ">=0.23.1,<0.26.0"
ruff = "0.12.4"
tenacity = ">=8.2.3,<10.0.0"
tomlkit = ">=0.12.1,<0.14.0"
types-requests = "^2.31"
typing_extensions = ">=4.4.0"

[tool.poetry.scripts]
gx-agent = 'great_expectations_cloud.agent.cli:main'

[build-system]
requires = ["poetry-core"]
build-backend = "poetry.core.masonry.api"

[tool.mypy]
python_version = "3.11"
plugins = ["pydantic.mypy"]
files = ["great_expectations_cloud/", "tests/", "tasks.py"]
strict = true
warn_unused_configs = true
ignore_missing_imports = true
follow_imports = 'normal'
warn_redundant_casts = true
show_error_codes = true
implicit_reexport = true # enabled due to strict mode
enable_error_code = [
    'ignore-without-code',
    'explicit-override',
    'possibly-undefined',
]


[[tool.mypy.overrides]]
module = "tests.*"
disable_error_code = ['no-untyped-def']

[tool.black]
target-version = ["py39", "py310", "py311"]
line-length = 100

[tool.ruff]
target-version = "py39"
# TODO: change this back to black default of 88 if desired
line-length = 100
lint.select = [
    # https://beta.ruff.rs/docs/rules/#pyflakes-f
    "F", # Pyflakes
    # https://beta.ruff.rs/docs/rules/#pycodestyle-e-w
    "E", # pycodestyle
    "W", # Warning
    # https://beta.ruff.rs/docs/rules/#flake8-comprehensions-c4
    # https://beta.ruff.rs/docs/rules/#mccabe-c90
    "C", # Complexity (mccabe+) & comprehensions
    # https://beta.ruff.rs/docs/rules/#pyupgrade-up
    "UP", # pyupgrade
    # https://beta.ruff.rs/docs/rules/#isort-i
    "I", # isort
    # https://beta.ruff.rs/docs/rules/#flake8-type-checking-tch
    "TCH", # flake8-type-checking-tch
    # https://beta.ruff.rs/docs/rules/#flake8-tidy-imports-tid
    "TID", # flake8-tidy-imports
    # https://docs.astral.sh/ruff/rules/#tryceratops-try
    # https://github.com/guilatrova/tryceratops
    "TRY", # tryceratops - pythonic exception handling
    # https://beta.ruff.rs/docs/rules/#flake8-pyi-pyi
    "PYI", # flake8-pyi - type stub files
    # https://beta.ruff.rs/docs/rules/#flake8-use-pathlib-pth
    "PTH", # use-pathlib - use pathlib for os.path and glob operations
    # https://beta.ruff.rs/docs/rules/#flake8-bugbear-b
    "B", # bugbear - common python bugs & design issues
    # https://beta.ruff.rs/docs/rules/#flake8-datetimez-dtz
    "DTZ", # flake8-datetimez-dtz - prevent use of tz naive datetimes
    # https://beta.ruff.rs/docs/rules/#pylint-pl
    "PL", # pylint
    # https://docs.astral.sh/ruff/rules/#ruff-specific-rules-ruf
    "RUF",
    # https://docs.astral.sh/ruff/rules/#flake8-bandit-s
    "S", # bandit - security
    # https://docs.astral.sh/ruff/rules/#flake8-async-async
    "ASYNC", # async rules
]
lint.ignore = [
    # formatting related ignores
    # https://docs.astral.sh/ruff/formatter/#conflicting-lint-rules
    "W191", # tab-identation
    "E111", # indentation-with-invalid-multiple
    "E114", # indentation-with-invalid-multiple-comment
    "E117", # over-idented
    "E501", # line-too-long
    # https://beta.ruff.rs/docs/rules/#flake8-type-checking-tch
    # minimal cost for standard lib imports; keep this disabled
    "TC003", # typing-only-standard-library-import
    # gives false positives if we use try imports and type-checking import
    "TID252", # Relative imports from parent modules are banned
    # https://beta.ruff.rs/docs/rules/#flake8-use-pathlib-pth
    "PTH123", # pathlib-open - this would force pathlib usage anytime open or with open was used.
]
# https://docs.astral.sh/ruff/linter/#fix-safety
lint.extend-safe-fixes = [
    # pydantic models use annotations at runtime and need to be accounted for
    # these are safe to apply automatically given settings for tool.ruff.flake8-type-checking
    "TCH", # https://beta.ruff.rs/docs/rules/#flake8-type-checking-tch
]

[tool.ruff.lint.flake8-type-checking]
# pydantic models use annotations at runtime
runtime-evaluated-base-classes = [
    # NOTE: ruff is unable to detect that these are subclasses of pydantic.BaseModel
    "pydantic.BaseModel",
    "pydantic.v1.BaseModel",
    "great_expectations_cloud.agent.models.AgentBaseExtraForbid",
    "great_expectations_cloud.agent.models.AgentBaseExtraIgnore",
    "great_expectations_cloud.agent.models.EventBase",
    "great_expectations.datasource.fluent.fluent_base_model.FluentBaseModel",
    "great_expectations.datasource.fluent.interfaces.Datasource",
    "great_expectations.datasource.fluent.sql_datasource.SQLDatasource",
]
runtime-evaluated-decorators = ["pydantic.dataclasses.dataclass"]

[tool.ruff.lint.mccabe]
max-complexity = 10

[tool.ruff.lint.flake8-tidy-imports.banned-api]
"os.environ".msg = """Please do not use os.environ, instead use a pydantic.BaseSettings model"""
"great_expectations.compatibility.pydantic".msg = "Import pydantic directly."
"great_expectations.compatibility.sqlalchemy".msg = "Import sqlalchemy directly."
"great_expectations.compatibility".msg = "Favor specific version imports over compatibility module."


[tool.ruff.lint.per-file-ignores]
"__init__.py" = [
    "F401", # unused import
    "F403", # star imports
]
"models.py" = [
    # TODO: remove these once our min python is 3.9 or greater
    # or once these rule respect runtime-evaluated-base-classes
    "UP006", # non-pep585-annotation - pydantic models use annotations at runtime
    "UP007", # non-pep604-annotation - pydantic models use annotations at runtime
]
"tasks.py" = [
    "S101", # https://docs.astral.sh/ruff/rules/assert/
]

[tool.pytest.ini_options]
addopts = "--cov=great_expectations_cloud"
markers = [
    "agentjobs",
    "unit: mark a test as a unit test i.e. no external dependencies.",
    "integration: test that relies on a running GX Cloud and mercury instance.",
]
log_level = "info"
filterwarnings = [
    "error", # Turn all warnings not explicitly filtered below into errors
    # Add any warnings to globally ignore here (this should be used sparingly, it is better to handle warnings
    # upstream e.g. in GX Core or explicitly where they are raised):
    # this is from azure dependency
    # These ignores should be removed once we handle this warning in GX Core
    # Full warning:
    # DeprecationWarning: pkg_resources is deprecated as an API. See https://setuptools.pypa.io/en/latest/pkg_resources.html
    "ignore:pkg_resources is deprecated as an API:DeprecationWarning",
    # Full warning:
    # DeprecationWarning: Deprecated call to `pkg_resources.declare_namespace('ruamel')`.
    # Implementing implicit namespace packages (as specified in PEP 420) is preferred to `pkg_resources.declare_namespace`. See https://setuptools.pypa.io/en/latest/references/keywords.html#keyword-namespace-packages
    "ignore:Deprecated call to:DeprecationWarning",
    # Full warning:
    # pytest.PytestCollectionWarning: cannot collect test class 'TestConnectionError' because it has a __init__ constructor (from: tests/agent/actions/test_draft_datasource_config.py)
    "ignore:cannot collect test class 'TestConnectionError':pytest.PytestCollectionWarning",
    # Full warning:
    # DeprecationWarning: module 'sre_constants' is deprecated
    "ignore:module 'sre_constants' is deprecated:DeprecationWarning",
    # Full warning:
    # DeprecationWarning: module 'sre_parse' is deprecated
    "ignore:module 'sre_parse' is deprecated:DeprecationWarning",
    # Full warning:
    # IAM_ROLE_NAME_RE = re.compile('[A-Za-z0-9+=,.@\-_]{1,64}')"
    # DeprecationWarning: invalid escape sequence \-
    "ignore:invalid escape sequence",
    # Full warning:
    # PoetryVersionOutdated: The latest version of poetry is latest_poetry_version: 1.8.0 but the poetry.lock file was generated using 1.7.1.
    "once:.*:tests.test_project.PoetryVersionOutdated",
    # Full warning:
    # sqlalchemy.exc.SAWarning: The GenericFunction 'flatten' is already registered and is going to be overridden.
    # this is apparently a known issue with snowflake connector 1.6
    "module: The GenericFunction 'flatten' is already registered and is going to be overridden:sqlalchemy.exc.SAWarning",
    #  RuntimeWarning: coroutine 'FastStream.run' was never awaited. We are already handling FastStream.run() as part of asyncio
    "ignore: coroutine 'FastStream.run' was never awaited",
    # Marshmallow errors come from GX and we don't plan to update it there.
    "ignore::marshmallow.warnings.ChangedInMarshmallow4Warning",
    "ignore::marshmallow.warnings.RemovedInMarshmallow4Warning",
]

[tool.coverage.report]
# https://coverage.readthedocs.io/en/7.5.1/config.html
# Regexes for lines to exclude from consideration
exclude_also = [
    # type-checking imports don't exist at runtime
    "if TYPE_CHECKING:",
    # Don't complain if tests don't hit NotImplementedError:
    "raise NotImplementedError",
    # Don't complain if non-runnable code isn't run:
    "if __name__ == .__main__.:",
    # Don't complain about abstract methods, they aren't run:
    "@(abc\\.)?abstractmethod",
]<|MERGE_RESOLUTION|>--- conflicted
+++ resolved
@@ -1,10 +1,6 @@
 [tool.poetry]
 name = "great_expectations_cloud"
-<<<<<<< HEAD
-version = "20250730.0.dev0"
-=======
-version = "20250731.0"
->>>>>>> 9733c696
+version = "20250731.0.dev1"
 
 description = "Great Expectations Cloud"
 authors = ["The Great Expectations Team <team@greatexpectations.io>"]
