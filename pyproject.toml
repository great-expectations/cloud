--- conflicted
+++ resolved
@@ -1,10 +1,6 @@
 [tool.poetry]
 name = "great_expectations_cloud"
-<<<<<<< HEAD
-version = "20250804.0.dev0"
-=======
 version = "20250811.0"
->>>>>>> 40b21a1f
 
 description = "Great Expectations Cloud"
 authors = ["The Great Expectations Team <team@greatexpectations.io>"]
