[tool.poetry]
name = "great_expectations_cloud"
version = "0.0.6"
description = "Great Expectations Cloud"
authors = ["The Great Expectations Team <team@greatexpectations.io>"]
repository = "https://github.com/great-expectations/cloud"
homepage = "https://greatexpectations.io"
readme = "README.md"
license = "Proprietary"
classifiers = [
    "Development Status :: 3 - Alpha",
    "Intended Audience :: Developers",
    "Intended Audience :: Science/Research",
    "Topic :: Scientific/Engineering",
    "Topic :: Scientific/Engineering :: Information Analysis",
    "Topic :: Software Development :: Quality Assurance",
    "Topic :: Software Development :: Testing",
]

[tool.poetry.dependencies]
python = ">=3.8,<3.12"
great-expectations = "*" # Needs to be ^0.17.19 but keeping unbounded to deal with dependency resolver conflicts
pydantic = "<3"
pika = "^1.3.1"
# needed for metrics serialization
orjson = "^3.9.7, !=3.9.10" # TODO: remove inequality once dep resolution issue is resolved

[tool.poetry.extras]
snowflake = [
    "snowflake-sqlalchemy",
]

[tool.poetry.group.sql.dependencies]
great-expectations = { version = "^0.17.19", extras = [
    "databricks",
    "sqlalchemy1",
    "postgres",
    "redshift",
] }
snowflake-sqlalchemy = ">=1.5.0"

[tool.poetry.group.dev.dependencies]
<<<<<<< HEAD
=======
black = "^23.10"
>>>>>>> 661b9d7a
invoke = "^2.2.0"
mypy = "~1.6"
pre-commit = "^3.3.3"
pytest = "^7.4.0"
pytest-icdiff = "*"
pytest-mock = "*"
responses = "^0.23.1"
ruff = "^0.1.2"
tenacity = "^8.2.3"
tomlkit = "^0.12.1"
typing_extensions = ">=4.4.0"
types-requests = "^2.31"

[tool.poetry.scripts]
gx-agent = 'great_expectations_cloud.agent.cli:main'

[build-system]
requires = ["poetry-core"]
build-backend = "poetry.core.masonry.api"

[tool.mypy]
python_version = "3.8"
plugins = ["pydantic.mypy"]
files = ["great_expectations_cloud/", "tests/", "tasks.py"]
strict = true
warn_unused_configs = true
ignore_missing_imports = true
follow_imports = 'normal'
warn_redundant_casts = true
show_error_codes = true
implicit_reexport = true  # enabled due to strict mode
disallow_any_generics = false  # consider enabling
enable_error_code = [
    'ignore-without-code',
    'explicit-override',
    ]


[[tool.mypy.overrides]]
module = "tests.*"
disable_error_code = [
    'no-untyped-def',
]

[tool.black]
target-version = ["py38", "py39", "py310", "py311"]
line-length = 100

[tool.ruff]
target-version = "py38"
# TODO: change this back to black default of 88 if desired
line-length = 100
select = [
    # https://beta.ruff.rs/docs/rules/#pyflakes-f
    "F", # Pyflakes
    # https://beta.ruff.rs/docs/rules/#pycodestyle-e-w
    "E", # pycodestyle
    "W", # Warning
    # https://beta.ruff.rs/docs/rules/#flake8-comprehensions-c4
    # https://beta.ruff.rs/docs/rules/#mccabe-c90
    "C", # Complexity (mccabe+) & comprehensions
    # https://beta.ruff.rs/docs/rules/#pyupgrade-up
    "UP", # pyupgrade
    # https://beta.ruff.rs/docs/rules/#isort-i
    "I", # isort
    # https://beta.ruff.rs/docs/rules/#flake8-type-checking-tch
    "TCH", # flake8-type-checking-tch
    # https://beta.ruff.rs/docs/rules/#flake8-tidy-imports-tid
    "TID", # flake8-tidy-imports
    # https://beta.ruff.rs/docs/rules/#flake8-pyi-pyi
    "PYI", # flake8-pyi - type stub files
    # https://beta.ruff.rs/docs/rules/#flake8-use-pathlib-pth
    "PTH", # use-pathlib - use pathlib for os.path and glob operations
    # https://beta.ruff.rs/docs/rules/#flake8-bugbear-b
    "B", # bugbear - common python bugs & design issues
    # https://beta.ruff.rs/docs/rules/#flake8-datetimez-dtz
    "DTZ", # flake8-datetimez-dtz - prevent use of tz naive datetimes
    # https://beta.ruff.rs/docs/rules/#pylint-pl
    "PL", # pylint
    # https://docs.astral.sh/ruff/rules/#ruff-specific-rules-ruf
    "RUF",
]
ignore = [
    # formatting related ignores
    # https://docs.astral.sh/ruff/formatter/#conflicting-lint-rules
    "W191", # tab-identation
    "E111", # indentation-with-invalid-multiple
    "E114", # indentation-with-invalid-multiple-comment
    "E117", # over-idented
    "E501", # line-too-long
    # https://beta.ruff.rs/docs/rules/#flake8-type-checking-tch
    # minimal cost for standard lib imports; keep this disabled
    "TCH003", # typing-only-standard-library-import
    # gives false positives if we use try imports and type-checking import
    "TCH004", # runtime-import-in-type-checking-block
    "TID252", # Relative imports from parent modules are banned
    # https://beta.ruff.rs/docs/rules/#flake8-use-pathlib-pth
    "PTH123", # pathlib-open - this would force pathlib usage anytime open or with open was used.
]

[tool.ruff.flake8-type-checking]
# pydantic models use annotations at runtime
runtime-evaluated-base-classes = [
    # NOTE: ruff is unable to detect that these are subclasses of pydantic.BaseModel
    "pydantic.BaseModel",
    "great_expectations.datasource.fluent.fluent_base_model.FluentBaseModel",
    "great_expectations.datasource.fluent.interfaces.Datasource",
    "great_expectations.datasource.fluent.sql_datasource.SQLDatasource",
]
runtime-evaluated-decorators = ["pydantic.dataclasses.dataclass"]

[tool.ruff.mccabe]
max-complexity = 10

[tool.ruff.flake8-tidy-imports]
[tool.ruff.flake8-tidy-imports.banned-api]
"os.environ".msg = """Please do not use os.environ, instead use a pydantic.BaseSettings model"""
# TODO: remove pydantic once our min version is pydantic v2
"pydantic".msg = "Please do not import pydantic directly, import from great_expectations.compatibility.pydantic instead."
"sqlalchemy".msg = "Please do not import sqlalchemy directly, import from great_expectations.compatibility.sqlalchemy instead."

[tool.ruff.per-file-ignores]
"__init__.py" = [
    "F401", # unused import
    "F403", # star imports
]

[tool.pytest.ini_options]
markers =[
    "agentjobs",
    "unit",
]
log_level = "info"<|MERGE_RESOLUTION|>--- conflicted
+++ resolved
@@ -40,10 +40,6 @@
 snowflake-sqlalchemy = ">=1.5.0"
 
 [tool.poetry.group.dev.dependencies]
-<<<<<<< HEAD
-=======
-black = "^23.10"
->>>>>>> 661b9d7a
 invoke = "^2.2.0"
 mypy = "~1.6"
 pre-commit = "^3.3.3"
