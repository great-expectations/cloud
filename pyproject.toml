--- conflicted
+++ resolved
@@ -1,10 +1,7 @@
 [tool.poetry]
 name = "great_expectations_cloud"
-<<<<<<< HEAD
-version = "20250808.0.dev1"
-=======
-version = "20250818.0.dev0"
->>>>>>> b4f93ae9
+version = "20250818.0.dev1"
+
 
 description = "Great Expectations Cloud"
 authors = ["The Great Expectations Team <team@greatexpectations.io>"]
