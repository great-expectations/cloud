[tool.poetry]
name = "great_expectations_cloud"
<<<<<<< HEAD
version = "20240606.0.dev1"
=======
version = "20240702.0"
>>>>>>> 0913590c
description = "Great Expectations Cloud"
authors = ["The Great Expectations Team <team@greatexpectations.io>"]
repository = "https://github.com/great-expectations/cloud"
homepage = "https://greatexpectations.io"
readme = "README.md"
license = "Proprietary"
classifiers = [
    "Development Status :: 3 - Alpha",
    "Intended Audience :: Developers",
    "Intended Audience :: Science/Research",
    "Topic :: Scientific/Engineering",
    "Topic :: Scientific/Engineering :: Information Analysis",
    "Topic :: Software Development :: Quality Assurance",
    "Topic :: Software Development :: Testing",
]
# package data
include = [
    "py.typed", # exporting types https://peps.python.org/pep-0561/
]

[tool.poetry.dependencies]
python = ">=3.8,<3.12"
great-expectations = "^0.18.17"
pydantic = "<3"
pika = "^1.3.1"
# needed for metrics serialization
orjson = "^3.9.7, !=3.9.10" # TODO: remove inequality once dep resolution issue is resolved
# relying on packaging in agent code so declaring it explicitly here
packaging = ">=21.3,<25.0"
tenacity = "^8.2.3"
<<<<<<< HEAD
python-dotenv = "^1.0.1"
=======
# optional dependencies
snowflake-sqlalchemy = { version = "*", optional = true }
sqlalchemy = { version = "*", optional = true }
psycopg2-binary = { version = "*", optional = true }
>>>>>>> 0913590c

[tool.poetry.extras]
# https://python-poetry.org/docs/pyproject#extras
# these must reference an optional dependency in the dependencies section
snowflake = ["snowflake-sqlalchemy"]
postgres = ["sqlalchemy", "psycopg2-binary"]

[tool.poetry.group.sql.dependencies]
great-expectations = { version = "^0.18.7", extras = [
    "databricks",
    "sqlalchemy1",
] }
snowflake-sqlalchemy = ">=1.5.0"
snowflake-connector-python = ">=3.3.1"
# TODO: Remove the python constraint once this PR is merged - https://github.com/sqlalchemy-redshift/sqlalchemy-redshift/pull/288
sqlalchemy-redshift = { version = "^0.8.8", python = "<3.11" }
psycopg2-binary = "^2.9.9"

[tool.poetry.group.dev.dependencies]
coverage = {extras = ["toml"], version = "^7.5.1"}
freezegun = "^1.4.0"
invoke = "^2.2.0"
mypy = "1.10.0"
pre-commit = "^3.3.3"
pyfakefs = "^5.4.1"
pytest = ">=7.4,<9.0"
pytest-cov = ">=5"
pytest-icdiff = "*"
pytest-mock = "*"
responses = ">=0.23.1,<0.26.0"
ruff = "0.5.0"
tenacity = "^8.2.3"
tomlkit = "^0.12.1"
types-requests = "^2.31"
typing_extensions = ">=4.4.0"

[tool.poetry.scripts]
gx-agent = 'great_expectations_cloud.agent.cli:main'

[build-system]
requires = ["poetry-core"]
build-backend = "poetry.core.masonry.api"

[tool.mypy]
python_version = "3.8"
plugins = ["pydantic.mypy"]
files = ["great_expectations_cloud/", "tests/", "tasks.py"]
strict = true
warn_unused_configs = true
ignore_missing_imports = true
follow_imports = 'normal'
warn_redundant_casts = true
show_error_codes = true
implicit_reexport = true                                         # enabled due to strict mode
enable_error_code = ['ignore-without-code', 'explicit-override']


[[tool.mypy.overrides]]
module = "tests.*"
disable_error_code = ['no-untyped-def']

[tool.black]
target-version = ["py38", "py39", "py310", "py311"]
line-length = 100

[tool.ruff]
target-version = "py38"
# TODO: change this back to black default of 88 if desired
line-length = 100
lint.select = [
    # https://beta.ruff.rs/docs/rules/#pyflakes-f
    "F", # Pyflakes
    # https://beta.ruff.rs/docs/rules/#pycodestyle-e-w
    "E", # pycodestyle
    "W", # Warning
    # https://beta.ruff.rs/docs/rules/#flake8-comprehensions-c4
    # https://beta.ruff.rs/docs/rules/#mccabe-c90
    "C", # Complexity (mccabe+) & comprehensions
    # https://beta.ruff.rs/docs/rules/#pyupgrade-up
    "UP", # pyupgrade
    # https://beta.ruff.rs/docs/rules/#isort-i
    "I", # isort
    # https://beta.ruff.rs/docs/rules/#flake8-type-checking-tch
    "TCH", # flake8-type-checking-tch
    # https://beta.ruff.rs/docs/rules/#flake8-tidy-imports-tid
    "TID", # flake8-tidy-imports
    # https://docs.astral.sh/ruff/rules/#tryceratops-try
    # https://github.com/guilatrova/tryceratops
    "TRY", # tryceratops - pythonic exception handling
    # https://beta.ruff.rs/docs/rules/#flake8-pyi-pyi
    "PYI", # flake8-pyi - type stub files
    # https://beta.ruff.rs/docs/rules/#flake8-use-pathlib-pth
    "PTH", # use-pathlib - use pathlib for os.path and glob operations
    # https://beta.ruff.rs/docs/rules/#flake8-bugbear-b
    "B", # bugbear - common python bugs & design issues
    # https://beta.ruff.rs/docs/rules/#flake8-datetimez-dtz
    "DTZ", # flake8-datetimez-dtz - prevent use of tz naive datetimes
    # https://beta.ruff.rs/docs/rules/#pylint-pl
    "PL", # pylint
    # https://docs.astral.sh/ruff/rules/#ruff-specific-rules-ruf
    "RUF",
    # https://docs.astral.sh/ruff/rules/#flake8-bandit-s
    "S", # bandit - security
    # https://docs.astral.sh/ruff/rules/#flake8-async-async
    "ASYNC", # async rules
]
lint.ignore = [
    # formatting related ignores
    # https://docs.astral.sh/ruff/formatter/#conflicting-lint-rules
    "W191", # tab-identation
    "E111", # indentation-with-invalid-multiple
    "E114", # indentation-with-invalid-multiple-comment
    "E117", # over-idented
    "E501", # line-too-long
    # https://beta.ruff.rs/docs/rules/#flake8-type-checking-tch
    # minimal cost for standard lib imports; keep this disabled
    "TCH003", # typing-only-standard-library-import
    # gives false positives if we use try imports and type-checking import
    "TID252", # Relative imports from parent modules are banned
    # https://beta.ruff.rs/docs/rules/#flake8-use-pathlib-pth
    "PTH123", # pathlib-open - this would force pathlib usage anytime open or with open was used.
]
# https://docs.astral.sh/ruff/linter/#fix-safety
lint.extend-safe-fixes = [
    # pydantic models use annotations at runtime and need to be accounted for
    # these are safe to apply automatically given settings for tool.ruff.flake8-type-checking
    "TCH", # https://beta.ruff.rs/docs/rules/#flake8-type-checking-tch
]

[tool.ruff.lint.flake8-type-checking]
# pydantic models use annotations at runtime
runtime-evaluated-base-classes = [
    # NOTE: ruff is unable to detect that these are subclasses of pydantic.BaseModel
    "pydantic.BaseModel",
    "pydantic.v1.BaseModel",
    "great_expectations_cloud.agent.models.AgentBaseModel",
    "great_expectations_cloud.agent.models.EventBase",
    "great_expectations.datasource.fluent.fluent_base_model.FluentBaseModel",
    "great_expectations.datasource.fluent.interfaces.Datasource",
    "great_expectations.datasource.fluent.sql_datasource.SQLDatasource",
]
runtime-evaluated-decorators = ["pydantic.dataclasses.dataclass"]

[tool.ruff.lint.isort]
required-imports = ["from __future__ import annotations"]

[tool.ruff.lint.mccabe]
max-complexity = 10

[tool.ruff.lint.flake8-tidy-imports.banned-api]
"os.environ".msg = "Please do not use os.environ, instead use a pydantic.BaseSettings model"
"os.getenv".msg = "Please do not use os.getenv, instead use a pydantic.BaseSettings model"
# TODO: remove pydantic once our min version is pydantic v2
"pydantic".msg = "Please do not import pydantic directly, import from great_expectations.compatibility.pydantic instead."
"sqlalchemy".msg = "Please do not import sqlalchemy directly, import from great_expectations.compatibility.sqlalchemy instead."

[tool.ruff.lint.per-file-ignores]
"__init__.py" = [
    "F401", # unused import
    "F403", # star imports
]
"models.py" = [
    # TODO: remove these once our min python is 3.9 or greater
    # or once these rule respect runtime-evaluated-base-classes
    "UP006", # non-pep585-annotation - pydantic models use annotations at runtime
    "UP007", # non-pep604-annotation - pydantic models use annotations at runtime
]
"tasks.py" = [
    "S101", # https://docs.astral.sh/ruff/rules/assert/
]

[tool.pytest.ini_options]
addopts = "--cov=great_expectations_cloud"
markers = [
    "agentjobs",
    "unit: mark a test as a unit test i.e. no external dependencies.",
    "integration: test that relies on a running GX Cloud and mercury instance.",
]
log_level = "info"
filterwarnings = [
    "error", # Turn all warnings not explicitly filtered below into errors
    # Add any warnings to globally ignore here (this should be used sparingly, it is better to handle warnings
    # upstream e.g. in GX Core or explicitly where they are raised):
    # this is from azure dependency
    # These ignores should be removed once we handle this warning in GX Core
    # Full warning:
    # DeprecationWarning: pkg_resources is deprecated as an API. See https://setuptools.pypa.io/en/latest/pkg_resources.html
    "ignore:pkg_resources is deprecated as an API:DeprecationWarning",
    # Full warning:
    # DeprecationWarning: Deprecated call to `pkg_resources.declare_namespace('ruamel')`.
    # Implementing implicit namespace packages (as specified in PEP 420) is preferred to `pkg_resources.declare_namespace`. See https://setuptools.pypa.io/en/latest/references/keywords.html#keyword-namespace-packages
    "ignore:Deprecated call to:DeprecationWarning",
    # Full warning:
    # pytest.PytestCollectionWarning: cannot collect test class 'TestConnectionError' because it has a __init__ constructor (from: tests/agent/actions/test_draft_datasource_config.py)
    "ignore:cannot collect test class 'TestConnectionError':pytest.PytestCollectionWarning",
    # Full warning:
    # DeprecationWarning: module 'sre_constants' is deprecated
    "ignore:module 'sre_constants' is deprecated:DeprecationWarning",
    # Full warning:
    # DeprecationWarning: module 'sre_parse' is deprecated
    "ignore:module 'sre_parse' is deprecated:DeprecationWarning",
    # Full warning:
    # IAM_ROLE_NAME_RE = re.compile('[A-Za-z0-9+=,.@\-_]{1,64}')"
    # DeprecationWarning: invalid escape sequence \-
    "ignore:invalid escape sequence",
    # Full warning:
    # PoetryVersionOutdated: The latest version of poetry is latest_poetry_version: 1.8.0 but the poetry.lock file was generated using 1.7.1.
    "once:.*:tests.test_project.PoetryVersionOutdated",
]

[tool.coverage.report]
# https://coverage.readthedocs.io/en/7.5.1/config.html
# Regexes for lines to exclude from consideration
exclude_also = [
    # type-checking imports don't exist at runtime
    "if TYPE_CHECKING:",
    # Don't complain if tests don't hit NotImplementedError:
    "raise NotImplementedError",
    # Don't complain if non-runnable code isn't run:
    "if __name__ == .__main__.:",
    # Don't complain about abstract methods, they aren't run:
    "@(abc\\.)?abstractmethod",
    ]<|MERGE_RESOLUTION|>--- conflicted
+++ resolved
@@ -1,10 +1,6 @@
 [tool.poetry]
 name = "great_expectations_cloud"
-<<<<<<< HEAD
-version = "20240606.0.dev1"
-=======
 version = "20240702.0"
->>>>>>> 0913590c
 description = "Great Expectations Cloud"
 authors = ["The Great Expectations Team <team@greatexpectations.io>"]
 repository = "https://github.com/great-expectations/cloud"
@@ -35,14 +31,11 @@
 # relying on packaging in agent code so declaring it explicitly here
 packaging = ">=21.3,<25.0"
 tenacity = "^8.2.3"
-<<<<<<< HEAD
 python-dotenv = "^1.0.1"
-=======
 # optional dependencies
 snowflake-sqlalchemy = { version = "*", optional = true }
 sqlalchemy = { version = "*", optional = true }
 psycopg2-binary = { version = "*", optional = true }
->>>>>>> 0913590c
 
 [tool.poetry.extras]
 # https://python-poetry.org/docs/pyproject#extras
