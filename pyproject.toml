[tool.poetry]
name = "great_expectations_cloud"
version = "0.0.3.dev6"
description = "Great Expectations Cloud"
authors = ["The Great Expectations Team <team@greatexpectations.io>"]
readme = "README.md"
license = "Apache-2.0"

[tool.poetry.dependencies]
python = ">=3.8,<3.12"
great-expectations = "*" # Needs to be ^0.17.19 but keeping unbounded to deal with dependency resolver conflicts
pydantic = "<3"
pika = "^1.3.1"

[tool.poetry.extras]
snowflake = [
    "snowflake-sqlalchemy",
]

[tool.poetry.group.sql.dependencies]
great-expectations = { version = "^0.17.19", extras = [
    "databricks",
    "sqlalchemy1",
    "postgres",
    "redshift",
] }
snowflake-sqlalchemy = ">=1.5.0"

[tool.poetry.group.dev.dependencies]
black = "^23.7.0"
invoke = "^2.2.0"
mypy = "~1.6"
pre-commit = "^3.3.3"
pytest = "^7.4.0"
pytest-icdiff = "*"
pytest-mock = "*"
responses = "^0.23.1"
ruff = "^0.1.0"
<<<<<<< HEAD
tenacity = "^8.2.3"
tomli = "^2.0.1"
typing_extensions = ">=4.4.0"
types-requests = "^2.31.0.10"
=======
tomlkit = "^0.12.1"
typing_extensions = ">=4.4.0"
types-requests = "^2.31"
>>>>>>> b060ac9a

[tool.poetry.scripts]
gx-agent = 'great_expectations_cloud.agent.cli:main'

[build-system]
requires = ["poetry-core"]
build-backend = "poetry.core.masonry.api"

[tool.mypy]
python_version = "3.8"
plugins = ["pydantic.mypy"]
files = ["great_expectations_cloud/", "tests/", "tasks.py"]
strict = true
warn_unused_configs = true
ignore_missing_imports = true
follow_imports = 'normal'
warn_redundant_casts = true
show_error_codes = true
implicit_reexport = true  # enabled due to strict mode
disallow_any_generics = false  # consider enabling
enable_error_code = [
    'ignore-without-code',
    'explicit-override',
    ]


[[tool.mypy.overrides]]
module = "tests.*"
disable_error_code = [
    'no-untyped-def',
]

[tool.black]
target-version = ["py38", "py39", "py310", "py311"]
line-length = 100

[tool.ruff]
target-version = "py38"
# TODO: change this back to black default of 88 if desired
line-length = 100
select = [
    # https://beta.ruff.rs/docs/rules/#pyflakes-f
    "F", # Pyflakes
    # https://beta.ruff.rs/docs/rules/#pycodestyle-e-w
    "E", # pycodestyle
    "W", # Warning
    # https://beta.ruff.rs/docs/rules/#flake8-comprehensions-c4
    # https://beta.ruff.rs/docs/rules/#mccabe-c90
    "C", # Complexity (mccabe+) & comprehensions
    # https://beta.ruff.rs/docs/rules/#pyupgrade-up
    "UP", # pyupgrade
    # https://beta.ruff.rs/docs/rules/#isort-i
    "I", # isort
    # https://beta.ruff.rs/docs/rules/#flake8-type-checking-tch
    "TCH", # flake8-type-checking-tch
    # https://beta.ruff.rs/docs/rules/#flake8-tidy-imports-tid
    "TID", # flake8-tidy-imports
    # https://beta.ruff.rs/docs/rules/#flake8-pyi-pyi
    "PYI", # flake8-pyi - type stub files
    # https://beta.ruff.rs/docs/rules/#flake8-use-pathlib-pth
    "PTH", # use-pathlib - use pathlib for os.path and glob operations
    # https://beta.ruff.rs/docs/rules/#flake8-bugbear-b
    "B", # bugbear - common python bugs & design issues
    # https://beta.ruff.rs/docs/rules/#flake8-datetimez-dtz
    "DTZ", # flake8-datetimez-dtz - prevent use of tz naive datetimes
    # https://beta.ruff.rs/docs/rules/#pylint-pl
    "PL", # pylint
    # https://docs.astral.sh/ruff/rules/#ruff-specific-rules-ruf
    "RUF",
]
ignore = [
    # https://beta.ruff.rs/docs/rules/#flake8-type-checking-tch
    # minimal cost for standard lib imports; keep this disabled
    "TCH003", # typing-only-standard-library-import
    # gives false positives if we use try imports and type-checking import
    "TCH004", # runtime-import-in-type-checking-block
    "TID252", # Relative imports from parent modules are banned
    # https://beta.ruff.rs/docs/rules/#flake8-use-pathlib-pth
    "PTH123", # pathlib-open - this would force pathlib usage anytime open or with open was used.
]

[tool.ruff.flake8-type-checking]
# pydantic models use annotations at runtime
runtime-evaluated-base-classes = [
    # NOTE: ruff is unable to detect that these are subclasses of pydantic.BaseModel
    "pydantic.BaseModel",
    "great_expectations.datasource.fluent.fluent_base_model.FluentBaseModel",
    "great_expectations.datasource.fluent.interfaces.Datasource",
    "great_expectations.datasource.fluent.sql_datasource.SQLDatasource",
]
runtime-evaluated-decorators = ["pydantic.dataclasses.dataclass"]

[tool.ruff.mccabe]
max-complexity = 10

[tool.ruff.flake8-tidy-imports]
[tool.ruff.flake8-tidy-imports.banned-api]
"os.environ".msg = """Please do not use os.environ, instead use a pydantic.BaseSettings model"""
# TODO: remove pydantic once our min version is pydantic v2
"pydantic".msg = "Please do not import pydantic directly, import from great_expectations.compatibility.pydantic instead."
"sqlalchemy".msg = "Please do not import sqlalchemy directly, import from great_expectations.compatibility.sqlalchemy instead."

[tool.ruff.per-file-ignores]
"__init__.py" = [
    "F401", # unused import
    "F403", # star imports
]

[tool.pytest.ini_options]
markers =[
    "agentjobs",
    "unit",
]<|MERGE_RESOLUTION|>--- conflicted
+++ resolved
@@ -1,6 +1,6 @@
 [tool.poetry]
 name = "great_expectations_cloud"
-version = "0.0.3.dev6"
+version = "0.0.3.dev7"
 description = "Great Expectations Cloud"
 authors = ["The Great Expectations Team <team@greatexpectations.io>"]
 readme = "README.md"
@@ -36,16 +36,10 @@
 pytest-mock = "*"
 responses = "^0.23.1"
 ruff = "^0.1.0"
-<<<<<<< HEAD
 tenacity = "^8.2.3"
-tomli = "^2.0.1"
-typing_extensions = ">=4.4.0"
-types-requests = "^2.31.0.10"
-=======
 tomlkit = "^0.12.1"
 typing_extensions = ">=4.4.0"
 types-requests = "^2.31"
->>>>>>> b060ac9a
 
 [tool.poetry.scripts]
 gx-agent = 'great_expectations_cloud.agent.cli:main'
