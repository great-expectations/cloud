--- conflicted
+++ resolved
@@ -1,10 +1,6 @@
 [tool.poetry]
 name = "great_expectations_cloud"
-<<<<<<< HEAD
-version = "20240708.2.dev1"
-=======
-version = "20240814.0.dev0"
->>>>>>> cbfdb090
+version = "20240816.0.dev0"
 description = "Great Expectations Cloud"
 authors = ["The Great Expectations Team <team@greatexpectations.io>"]
 repository = "https://github.com/great-expectations/cloud"
@@ -34,13 +30,9 @@
 orjson = "^3.9.7, !=3.9.10" # TODO: remove inequality once dep resolution issue is resolved
 # relying on packaging in agent code so declaring it explicitly here
 packaging = ">=21.3,<25.0"
-<<<<<<< HEAD
-tenacity = "^8.2.3"
 python-dotenv = "^1.0.1"
-=======
 tenacity = ">=8.2.3,<10.0.0"
 sqlalchemy = { version = ">=2.0", optional = false }
->>>>>>> cbfdb090
 # optional dependencies
 snowflake-sqlalchemy = { version = ">=1.6", optional = true }
 snowflake-connector-python = { version = ">=3.3.1", optional = true }
@@ -198,19 +190,11 @@
 max-complexity = 10
 
 [tool.ruff.lint.flake8-tidy-imports.banned-api]
-<<<<<<< HEAD
 "os.environ".msg = "Please do not use os.environ, instead use a pydantic.BaseSettings model"
 "os.getenv".msg = "Please do not use os.getenv, instead use a pydantic.BaseSettings model"
-# TODO: remove pydantic once our min version is pydantic v2
-"pydantic".msg = "Please do not import pydantic directly, import from great_expectations.compatibility.pydantic instead."
-"sqlalchemy".msg = "Please do not import sqlalchemy directly, import from great_expectations.compatibility.sqlalchemy instead."
-=======
-"os.environ".msg = """Please do not use os.environ, instead use a pydantic.BaseSettings model"""
 "great_expectations.compatibility.pydantic".msg = "Import pydantic directly."
 "great_expectations.compatibility.sqlalchemy".msg = "Import sqlalchemy directly."
 "great_expectations.compatibility".msg = "Favor specific version imports over compatibility module."
-
->>>>>>> cbfdb090
 
 [tool.ruff.lint.per-file-ignores]
 "__init__.py" = [
