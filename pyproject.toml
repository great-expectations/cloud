--- conflicted
+++ resolved
@@ -1,10 +1,6 @@
 [tool.poetry]
 name = "great_expectations_cloud"
-<<<<<<< HEAD
-version = "20250730.0.dev0"
-=======
-version = "20250731.0.dev4"
->>>>>>> 5c08aaa2
+version = "20250804.0.dev0"
 
 description = "Great Expectations Cloud"
 authors = ["The Great Expectations Team <team@greatexpectations.io>"]
