--- conflicted
+++ resolved
@@ -1,10 +1,6 @@
 [tool.poetry]
 name = "great_expectations_cloud"
-<<<<<<< HEAD
-version = "20250819.0.dev0"
-=======
 version = "20250820.0.dev3"
->>>>>>> acb34148
 
 description = "Great Expectations Cloud"
 authors = ["The Great Expectations Team <team@greatexpectations.io>"]
