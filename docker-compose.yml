--- conflicted
+++ resolved
@@ -43,20 +43,13 @@
       - mq
 
   mercury-service-api:
-<<<<<<< HEAD
-    platform: linux/x86_64
-=======
     platform: linux/amd64
->>>>>>> b5e51f80
     image: 258143015559.dkr.ecr.us-east-1.amazonaws.com/mercury/api:v1api-latest
     restart: always
     volumes:
       - ./services/ge_cloud/:/code
     ports:
-<<<<<<< HEAD
-=======
       # V1 runs on external port 7000
->>>>>>> b5e51f80
       - 5000:7000
     environment:
       LOGGING_LEVEL: ${LOGGING_LEVEL}
