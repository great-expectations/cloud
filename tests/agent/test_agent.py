from __future__ import annotations

<<<<<<< HEAD
import logging
=======
import os
>>>>>>> fdfe9b48
import uuid
from time import sleep
from typing import TYPE_CHECKING, Callable, Literal
from unittest.mock import call

import pytest
import responses
from great_expectations.compatibility.pydantic import (
    ValidationError,
)
from great_expectations.exceptions import exceptions as gx_exception
from pika.exceptions import AuthenticationError, ProbableAuthenticationError
from tenacity import RetryError

from great_expectations_cloud.agent import GXAgent
from great_expectations_cloud.agent.actions.agent_action import ActionResult
from great_expectations_cloud.agent.agent import GXAgentConfig, GXAgentConfigError
from great_expectations_cloud.agent.constants import USER_AGENT_HEADER, HeaderName
from great_expectations_cloud.agent.message_service.asyncio_rabbit_mq_client import (
    ClientError,
)
from great_expectations_cloud.agent.message_service.subscriber import (
    EventContext,
    SubscriberError,
)
from great_expectations_cloud.agent.models import (
    DraftDatasourceConfigEvent,
    JobCompleted,
    JobStarted,
    RunCheckpointEvent,
    RunOnboardingDataAssistantEvent,
)
from tests.agent.conftest import FakeSubscriber

if TYPE_CHECKING:
    from tests.agent.conftest import DataContextConfigTD


# TODO: This should be marked as unit tests after fixing the tests to mock outgoing calls
pytestmark = pytest.mark.integration


@pytest.fixture
def set_required_env_vars(monkeypatch, org_id_env_var, token_env_var, local_mercury):
    monkeypatch.setenv("GX_CLOUD_ORGANIZATION_ID", org_id_env_var)
    monkeypatch.setenv("GX_CLOUD_ACCESS_TOKEN", token_env_var)
    monkeypatch.setenv("GX_CLOUD_BASE_URL", local_mercury)


@pytest.fixture
def gx_agent_config(
    set_required_env_vars, queue, connection_string, org_id_env_var, token_env_var, local_mercury
) -> GXAgentConfig:
    config = GXAgentConfig(
        queue=queue,
        connection_string=connection_string,
        gx_cloud_access_token=token_env_var,
        gx_cloud_organization_id=org_id_env_var,
        gx_cloud_base_url=local_mercury,
    )
    return config


@pytest.fixture
def gx_agent_config_missing_token(
    set_required_env_vars,
    queue,
    connection_string,
    org_id_env_var,
    token_env_var,
    local_mercury,
    monkeypatch,
) -> GXAgentConfig:
    monkeypatch.delenv("GX_CLOUD_ACCESS_TOKEN")
    config = GXAgentConfig(
        queue=queue,
        connection_string=connection_string,
        gx_cloud_organization_id=org_id_env_var,
        token=token_env_var,
        gx_cloud_base_url=local_mercury,
    )
    return config


@pytest.fixture
def gx_agent_config_missing_org_id(
    set_required_env_vars,
    queue,
    connection_string,
    org_id_env_var,
    token_env_var,
    local_mercury,
    monkeypatch,
) -> GXAgentConfig:
    monkeypatch.delenv("GX_CLOUD_ORGANIZATION_ID")
    config = GXAgentConfig(
        queue=queue,
        connection_string=connection_string,
        gx_cloud_access_token=token_env_var,
        org_id=org_id_env_var,
        gx_cloud_base_url=local_mercury,
    )
    return config


@pytest.fixture
def local_mercury():
    return "http://localhost:5000/"


@pytest.fixture
def org_id_env_var():
    return os.environ.get("GX_CLOUD_ORGANIZATION_ID")


@pytest.fixture
def token_env_var():
    return os.environ.get("GX_CLOUD_ACCESS_TOKEN")


@pytest.fixture
def get_context(mocker):
    get_context = mocker.patch("great_expectations_cloud.agent.agent.get_context")
    return get_context


@pytest.fixture
def client(mocker):
    """Patch for agent.RabbitMQClient"""
    client = mocker.patch("great_expectations_cloud.agent.agent.AsyncRabbitMQClient")
    return client


@pytest.fixture
def subscriber(mocker):
    """Patch for agent.Subscriber"""
    subscriber = mocker.patch("great_expectations_cloud.agent.agent.Subscriber")
    return subscriber


@pytest.fixture
def event_handler(mocker):
    event_handler = mocker.patch("great_expectations_cloud.agent.agent.EventHandler")
    return event_handler


@pytest.fixture
def queue():
    return "3ee9791c-4ea6-479d-9b05-98217e70d341"


@pytest.fixture
def connection_string():
    return "amqps://user:pass@great_expectations.io:5671"


@pytest.fixture
def logger():
    return logging.getLogger(__name__)


@pytest.fixture(autouse=True)
def create_session(mocker, queue, connection_string):
    """Patch for great_expectations.core.http.create_session"""
    create_session = mocker.patch("great_expectations_cloud.agent.agent.create_session")
    create_session().post().json.return_value = {
        "queue": queue,
        "connection_string": connection_string,
    }
    create_session().post().ok = True
    return create_session


def test_gx_agent_gets_env_vars_on_init(get_context, gx_agent_config, logger):
    agent = GXAgent(logger)
    assert agent._config == gx_agent_config


<<<<<<< HEAD
def test_gx_agent_initializes_cloud_context(get_context, gx_agent_config, logger):
    GXAgent(logger)
=======
def test_gx_agent_invalid_token(monkeypatch):
    monkeypatch.setenv("GX_CLOUD_ACCESS_TOKEN", "invalid_token")
    with pytest.raises(gx_exception.GXCloudError):
        GXAgent()


def test_gx_agent_initializes_cloud_context(get_context, gx_agent_config):
    GXAgent()
>>>>>>> fdfe9b48
    get_context.assert_called_with(cloud_mode=True)


def test_gx_agent_run_starts_subscriber(get_context, subscriber, client, gx_agent_config, logger):
    """Expect GXAgent.run to invoke the Subscriber class with the correct arguments."""
    agent = GXAgent(logger)
    agent.run()

    subscriber.assert_called_with(client=client())


def test_gx_agent_run_invokes_consume(get_context, subscriber, client, gx_agent_config, logger):
    """Expect GXAgent.run to invoke subscriber.consume with the correct arguments."""
    agent = GXAgent(logger)
    agent.run()

    subscriber().consume.assert_called_with(
        queue=gx_agent_config.queue,
        on_message=agent._handle_event_as_thread_enter,
    )


def test_gx_agent_run_closes_subscriber(get_context, subscriber, client, gx_agent_config, logger):
    """Expect GXAgent.run to invoke subscriber.close."""
    agent = GXAgent(logger)
    agent.run()

    subscriber().close.assert_called_with()


def test_gx_agent_run_handles_client_error_on_init(
    get_context, subscriber, client, gx_agent_config, logger
):
    client.side_effect = ClientError
    agent = GXAgent(logger)
    agent.run()


def test_gx_agent_run_handles_subscriber_error_on_init(
    get_context, subscriber, client, gx_agent_config, logger
):
    subscriber.side_effect = SubscriberError
    agent = GXAgent(logger)
    agent.run()


def test_gx_agent_run_handles_subscriber_error_on_consume(
    get_context, subscriber, client, gx_agent_config, logger
):
    subscriber.consume.side_effect = SubscriberError
    agent = GXAgent(logger)
    agent.run()


def test_gx_agent_run_handles_client_authentication_error_on_init(
    get_context, subscriber, client, gx_agent_config, logger
):
    with pytest.raises((AuthenticationError, RetryError)):
        client.side_effect = AuthenticationError
        agent = GXAgent(logger)
        agent.run()


def test_gx_agent_run_handles_client_probable_authentication_error_on_init(
    get_context, subscriber, client, gx_agent_config, logger
):
    with pytest.raises((ProbableAuthenticationError, RetryError)):
        client.side_effect = ProbableAuthenticationError
        agent = GXAgent(logger)
        agent.run()


def test_gx_agent_run_handles_subscriber_error_on_close(
    get_context, subscriber, client, gx_agent_config, logger
):
    subscriber.close.side_effect = SubscriberError
    agent = GXAgent(logger)
    agent.run()


def test_gx_agent_updates_cloud_on_job_status(
    subscriber, create_session, get_context, client, gx_agent_config, event_handler, logger
):
    correlation_id = "4ae63677-4dd5-4fb0-b511-870e7a286e77"
    url = (
        f"{gx_agent_config.gx_cloud_base_url}/organizations/"
        f"{gx_agent_config.gx_cloud_organization_id}/agent-jobs/{correlation_id}"
    )
    job_started_data = JobStarted().json()
    job_completed = JobCompleted(success=True, created_resources=[])
    job_completed_data = job_completed.json()

    async def redeliver_message():
        return None

    event = RunOnboardingDataAssistantEvent(datasource_name="test-ds", data_asset_name="test-da")

    end_test = False

    def signal_subtask_finished():
        nonlocal end_test
        end_test = True

    event_context = EventContext(
        event=event,
        correlation_id=correlation_id,
        processed_successfully=signal_subtask_finished,
        processed_with_failures=signal_subtask_finished,
        redeliver_message=redeliver_message,
    )
    event_handler.return_value.handle_event.return_value = ActionResult(
        id=correlation_id, type=event.type, created_resources=[]
    )

    def consume(queue: str, on_message: Callable[[EventContext], None]):
        """util to allow testing agent behavior without a subscriber.

        Replicates behavior of Subscriber.consume by invoking the on_message
        parameter with an event_context.
        """
        nonlocal event_context
        on_message(event_context)

        # we need the main thread to remain alive until event handler has finished
        nonlocal end_test
        while end_test is False:
            sleep(0)  # defer control

    subscriber().consume = consume

    agent = GXAgent(logger)
    agent.run()

    create_session.return_value.patch.assert_has_calls(
        calls=[
            call(url, data=job_started_data),
            call(url, data=job_completed_data),
        ],
    )


<<<<<<< HEAD
def test_invalid_config_agent_missing_token(gx_agent_config_missing_token, logger):
=======
def test_invalid_env_variables_missing_token(set_required_env_vars, monkeypatch):
    monkeypatch.delenv("GX_CLOUD_ACCESS_TOKEN")
>>>>>>> fdfe9b48
    with pytest.raises(GXAgentConfigError):
        GXAgent(logger)


<<<<<<< HEAD
def test_invalid_config_agent_missing_org_id(gx_agent_config_missing_org_id, logger):
=======
def test_invalid_env_variables_missing_org_id(set_required_env_vars, monkeypatch):
    monkeypatch.delenv("GX_CLOUD_ORGANIZATION_ID")
>>>>>>> fdfe9b48
    with pytest.raises(GXAgentConfigError):
        GXAgent(logger)


def test_invalid_config_agent_missing_token(set_required_env_vars, monkeypatch):
    monkeypatch.delenv("GX_CLOUD_ACCESS_TOKEN")
    with pytest.raises(ValidationError):
        GXAgentConfig(
            queue=queue,
            connection_string=connection_string,
            gx_cloud_organization_id=org_id_env_var,
            token=token_env_var,
            gx_cloud_base_url=local_mercury,
        )


def test_invalid_config_agent_missing_org_id(set_required_env_vars, monkeypatch):
    monkeypatch.delenv("GX_CLOUD_ORGANIZATION_ID")
    with pytest.raises(ValidationError):
        GXAgentConfig(
            queue=queue,
            connection_string=connection_string,
            gx_cloud_organization_id=org_id_env_var,
            token=token_env_var,
            gx_cloud_base_url=local_mercury,
        )


def test_custom_user_agent(
    mock_gx_version_check: None, set_required_env_vars: None, gx_agent_config: GXAgentConfig, logger
):
    """Ensure custom User-Agent header is set on GX Cloud api calls."""
    base_url = gx_agent_config.gx_cloud_base_url
    org_id = gx_agent_config.gx_cloud_organization_id
    with responses.RequestsMock() as rsps:
        rsps.add(
            responses.GET,
            f"{base_url}/organizations/{org_id}/data-context-configuration",
            json={
                "anonymous_usage_statistics": {
                    "data_context_id": str(uuid.uuid4()),
                    "enabled": False,
                },
                "datasources": {},
                "stores": {},
            },
            # match will fail if the User-Agent header is not set
            match=[
                responses.matchers.header_matcher(
                    {
                        HeaderName.USER_AGENT: f"{USER_AGENT_HEADER}/{GXAgent.get_current_gx_agent_version()}"
                    }
                )
            ],
        )
        GXAgent(logger)


@pytest.fixture
def ds_config_factory() -> Callable[[str], dict[Literal["name", "type", "connection_string"], str]]:
    """
    Return a factory that takes a `name` and creates valid datasource config dicts.
    The datasource will always be an in-memory sqlite datasource that will pass `.test_connection()`
    But will fail if trying to add a TableAsset because no tables exist for it.
    """

    def _factory(name: str = "test-ds") -> dict[Literal["name", "type", "connection_string"], str]:
        return {
            "name": name,
            "type": "sqlite",
            "connection_string": "sqlite:///",
        }

    return _factory


def test_correlation_id_header(
    set_required_env_vars: None,
    mock_gx_version_check: None,
    data_context_config: DataContextConfigTD,
    ds_config_factory: Callable[[str], dict[Literal["name", "type", "connection_string"], str]],
    gx_agent_config: GXAgentConfig,
    fake_subscriber: FakeSubscriber,
    logger,
):
    """Ensure agent-job-id/correlation-id header is set on GX Cloud api calls and updated for every new job."""
    agent_job_ids: list[str] = [str(uuid.uuid4()) for _ in range(3)]
    datasource_config_id_1 = uuid.UUID("00000000-0000-0000-0000-000000000001")
    datasource_config_id_2 = uuid.UUID("00000000-0000-0000-0000-000000000002")
    checkpoint_id = uuid.UUID("00000000-0000-0000-0000-000000000003")
    # seed the fake queue with an event that will be consumed by the agent
    fake_subscriber.test_queue.extendleft(
        [
            (DraftDatasourceConfigEvent(config_id=datasource_config_id_1), agent_job_ids[0]),
            (DraftDatasourceConfigEvent(config_id=datasource_config_id_2), agent_job_ids[1]),
            (
                RunCheckpointEvent(checkpoint_id=checkpoint_id, datasource_names_to_asset_names={}),
                agent_job_ids[2],
            ),
        ]
    )
    base_url = gx_agent_config.gx_cloud_base_url
    org_id = gx_agent_config.gx_cloud_organization_id
    with responses.RequestsMock() as rsps:
        rsps.add(
            responses.GET,
            f"{base_url}/organizations/{org_id}/data-context-configuration",
            json=data_context_config,
        )
        rsps.add(
            responses.GET,
            f"{base_url}/organizations/{org_id}/datasources/drafts/{datasource_config_id_1}",
            json={"data": {"attributes": {"draft_config": ds_config_factory("test-ds-1")}}},
            # match will fail if correlation-id header is not set
            match=[responses.matchers.header_matcher({HeaderName.AGENT_JOB_ID: agent_job_ids[0]})],
        )
        rsps.add(
            responses.GET,
            f"{base_url}/organizations/{org_id}/datasources/drafts/{datasource_config_id_2}",
            json={"data": {"attributes": {"draft_config": ds_config_factory("test-ds-2")}}},
            # match will fail if correlation-id header is not set
            match=[responses.matchers.header_matcher({HeaderName.AGENT_JOB_ID: agent_job_ids[1]})],
        )
        rsps.add(
            responses.GET,
            f"{base_url}organizations/{org_id}/checkpoints/{checkpoint_id}",
            json={"data": {}},
            # match will fail if correlation-id header is not set
            match=[responses.matchers.header_matcher({HeaderName.AGENT_JOB_ID: agent_job_ids[2]})],
        )
        agent = GXAgent(logger)
        agent.run()<|MERGE_RESOLUTION|>--- conflicted
+++ resolved
@@ -1,10 +1,7 @@
 from __future__ import annotations
 
-<<<<<<< HEAD
 import logging
-=======
 import os
->>>>>>> fdfe9b48
 import uuid
 from time import sleep
 from typing import TYPE_CHECKING, Callable, Literal
@@ -183,19 +180,14 @@
     assert agent._config == gx_agent_config
 
 
-<<<<<<< HEAD
+def test_gx_agent_invalid_token(monkeypatch, logger):
+    monkeypatch.setenv("GX_CLOUD_ACCESS_TOKEN", "invalid_token")
+    with pytest.raises(gx_exception.GXCloudError):
+        GXAgent(logger)
+
+
 def test_gx_agent_initializes_cloud_context(get_context, gx_agent_config, logger):
     GXAgent(logger)
-=======
-def test_gx_agent_invalid_token(monkeypatch):
-    monkeypatch.setenv("GX_CLOUD_ACCESS_TOKEN", "invalid_token")
-    with pytest.raises(gx_exception.GXCloudError):
-        GXAgent()
-
-
-def test_gx_agent_initializes_cloud_context(get_context, gx_agent_config):
-    GXAgent()
->>>>>>> fdfe9b48
     get_context.assert_called_with(cloud_mode=True)
 
 
@@ -337,22 +329,14 @@
     )
 
 
-<<<<<<< HEAD
-def test_invalid_config_agent_missing_token(gx_agent_config_missing_token, logger):
-=======
-def test_invalid_env_variables_missing_token(set_required_env_vars, monkeypatch):
+def test_invalid_env_variables_missing_token(set_required_env_vars, monkeypatch, logger):
     monkeypatch.delenv("GX_CLOUD_ACCESS_TOKEN")
->>>>>>> fdfe9b48
     with pytest.raises(GXAgentConfigError):
         GXAgent(logger)
 
 
-<<<<<<< HEAD
-def test_invalid_config_agent_missing_org_id(gx_agent_config_missing_org_id, logger):
-=======
-def test_invalid_env_variables_missing_org_id(set_required_env_vars, monkeypatch):
+def test_invalid_env_variables_missing_org_id(set_required_env_vars, monkeypatch, logger):
     monkeypatch.delenv("GX_CLOUD_ORGANIZATION_ID")
->>>>>>> fdfe9b48
     with pytest.raises(GXAgentConfigError):
         GXAgent(logger)
 
