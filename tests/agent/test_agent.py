--- conflicted
+++ resolved
@@ -645,9 +645,8 @@
     test_response = requests.Response()
     # 200 - OK
     test_response.status_code = 200
-<<<<<<< HEAD
-    # no Exception raised
-    GXAgent._raise_gx_cloud_err_on_http_error(test_response, "Test error message")
+    # no Exception logged
+    assert caplog.records == []
 
 
 def test_handle_event_as_thread_exit_succeeds_when_job_succeeds(
@@ -753,7 +752,3 @@
     # Should nack the message since we failed to update the status
     event_context.processed_with_failures.assert_called_once()
     assert agent._current_task is None
-=======
-    # no Exception logged
-    assert caplog.records == []
->>>>>>> 197e7935
