--- conflicted
+++ resolved
@@ -147,14 +147,11 @@
     action = DraftDatasourceConfigAction(context=context)
     job_id = UUID("87657a8e-f65e-4e64-b21f-e83a54738b75")
     event = DraftDatasourceConfigEvent(config_id=config_id)
-<<<<<<< HEAD
     expected_url = (
         f"{env_vars.gx_cloud_base_url}/organizations/{env_vars.gx_cloud_organization_id}"
         f"/datasources/drafts/{config_id}"
     )
-=======
-    expected_url = f"{env_vars.gx_cloud_base_url}/organizations/{env_vars.gx_cloud_organization_id}/datasources/drafts/{config_id}"
->>>>>>> ce36db9a
+
     context.sources.type_lookup = {}
 
     with pytest.raises(ValueError, match="unknown datasource type"):
