from __future__ import annotations

import uuid
from typing import TYPE_CHECKING
from uuid import UUID

import pytest
from great_expectations.datasource.fluent import Datasource
from great_expectations.datasource.fluent.interfaces import TestConnectionError

from great_expectations_cloud.agent.actions.run_checkpoint import RunCheckpointAction
from great_expectations_cloud.agent.actions.run_scheduled_checkpoint import (
    RunScheduledCheckpointAction,
)
from great_expectations_cloud.agent.models import (
    CreatedResource,
    RunCheckpointEvent,
    RunScheduledCheckpointEvent,
)

if TYPE_CHECKING:
    from pytest_mock import MockerFixture

pytestmark = pytest.mark.unit


run_checkpoint_action_class_and_event = (
    RunCheckpointAction,
    RunCheckpointEvent(
        type="run_checkpoint_request",
        datasource_names_to_asset_names={"Data Source 1": {"Data Asset A", "Data Asset B"}},
        checkpoint_id=UUID("5f3814d6-a2e2-40f9-ba75-87ddf485c3a8"),
        checkpoint_name="Checkpoint Z",
        organization_id=uuid.uuid4(),
    ),
)
run_scheduled_checkpoint_action_class_and_event = (
    RunScheduledCheckpointAction,
    RunScheduledCheckpointEvent(
        type="run_scheduled_checkpoint.received",
        datasource_names_to_asset_names={"Data Source 1": {"Data Asset A", "Data Asset B"}},
        checkpoint_id=UUID("5f3814d6-a2e2-40f9-ba75-87ddf485c3a8"),
        checkpoint_name="Checkpoint Z",
        schedule_id=UUID("5f3814d6-a2e2-40f9-ba75-87ddf485c3a8"),
        organization_id=uuid.uuid4(),
    ),
)
<<<<<<< HEAD
=======
run_window_checkpoint_action_class_and_event = (
    RunWindowCheckpointAction,
    RunWindowCheckpointEvent(
        type="run_window_checkpoint.received",
        datasource_names_to_asset_names={"Data Source 1": {"Data Asset A", "Data Asset B"}},
        checkpoint_id=UUID("5f3814d6-a2e2-40f9-ba75-87ddf485c3a8"),
        checkpoint_name="Checkpoint Z",
        organization_id=uuid.uuid4(),
    ),
)
>>>>>>> c496e1b0


@pytest.mark.parametrize(
    "splitter_options, batch_request",
    [
        (
            {"year": 2023, "month": 11, "day": 30},
            {"options": {"day": 30, "month": 11, "year": 2023}},
        ),
        ({}, None),
        (None, None),
    ],
)
@pytest.mark.parametrize(
    "action_class,event",
    [
        run_checkpoint_action_class_and_event,
        run_scheduled_checkpoint_action_class_and_event,
    ],
)
def test_run_checkpoint_action_with_and_without_splitter_options_returns_action_result(
    mock_context, action_class, event, splitter_options, batch_request
):
    action = action_class(
        context=mock_context, base_url="", organization_id=uuid.uuid4(), auth_key=""
    )
    id = "096ce840-7aa8-45d1-9e64-2833948f4ae8"
    checkpoint = mock_context.checkpoints.get.return_value
    checkpoint.run.return_value.run_results = {
        "GXCloudIdentifier::validation_result::78ebf58e-bdb5-4d79-88d5-79bae19bf7d0": {
            "actions_results": {
                "store_validation_result": {"id": "78ebf58e-bdb5-4d79-88d5-79bae19bf7d0"}
            }
        }
    }
    event.splitter_options = splitter_options
    action_result = action.run(event=event, id=id)

<<<<<<< HEAD
    checkpoint.run.assert_called_with(
        batch_parameters=splitter_options, expectation_parameters=None
    )
=======
    checkpoint.run.assert_called_with(batch_parameters=splitter_options)
>>>>>>> c496e1b0
    assert action_result.type == event.type
    assert action_result.id == id
    assert action_result.created_resources == [
        CreatedResource(
            resource_id="78ebf58e-bdb5-4d79-88d5-79bae19bf7d0",
            type="SuiteValidationResult",
        ),
    ]


@pytest.mark.parametrize(
    "action_class,event",
    [
        run_checkpoint_action_class_and_event,
        run_scheduled_checkpoint_action_class_and_event,
    ],
)
def test_run_checkpoint_action_raises_on_test_connection_failure(
    mock_context,
    mocker: MockerFixture,
    action_class,
    event,
):
    mock_datasource = mocker.Mock(spec=Datasource)
    mock_context.data_sources.get.return_value = mock_datasource
    mock_datasource.test_connection.side_effect = TestConnectionError()

    action = action_class(
        context=mock_context, base_url="", organization_id=uuid.uuid4(), auth_key=""
    )

    with pytest.raises(TestConnectionError):
        action.run(
            event=event,
            id="test-id",
        )<|MERGE_RESOLUTION|>--- conflicted
+++ resolved
@@ -8,6 +8,7 @@
 from great_expectations.datasource.fluent import Datasource
 from great_expectations.datasource.fluent.interfaces import TestConnectionError
 
+from great_expectations_cloud.agent.actions import RunWindowCheckpointAction
 from great_expectations_cloud.agent.actions.run_checkpoint import RunCheckpointAction
 from great_expectations_cloud.agent.actions.run_scheduled_checkpoint import (
     RunScheduledCheckpointAction,
@@ -16,6 +17,7 @@
     CreatedResource,
     RunCheckpointEvent,
     RunScheduledCheckpointEvent,
+    RunWindowCheckpointEvent,
 )
 
 if TYPE_CHECKING:
@@ -45,8 +47,6 @@
         organization_id=uuid.uuid4(),
     ),
 )
-<<<<<<< HEAD
-=======
 run_window_checkpoint_action_class_and_event = (
     RunWindowCheckpointAction,
     RunWindowCheckpointEvent(
@@ -57,7 +57,6 @@
         organization_id=uuid.uuid4(),
     ),
 )
->>>>>>> c496e1b0
 
 
 @pytest.mark.parametrize(
@@ -96,13 +95,9 @@
     event.splitter_options = splitter_options
     action_result = action.run(event=event, id=id)
 
-<<<<<<< HEAD
     checkpoint.run.assert_called_with(
         batch_parameters=splitter_options, expectation_parameters=None
     )
-=======
-    checkpoint.run.assert_called_with(batch_parameters=splitter_options)
->>>>>>> c496e1b0
     assert action_result.type == event.type
     assert action_result.id == id
     assert action_result.created_resources == [
