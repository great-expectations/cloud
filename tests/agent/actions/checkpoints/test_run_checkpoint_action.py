from __future__ import annotations

import uuid
from typing import TYPE_CHECKING
from unittest.mock import create_autospec
from uuid import UUID

import pytest
from great_expectations.core import ExpectationSuiteValidationResult
from great_expectations.data_context.types.resource_identifiers import ValidationResultIdentifier
from great_expectations.datasource.fluent import Datasource
from great_expectations.datasource.fluent.interfaces import TestConnectionError

from great_expectations_cloud.agent.actions.run_checkpoint import RunCheckpointAction
from great_expectations_cloud.agent.actions.run_scheduled_checkpoint import (
    RunScheduledCheckpointAction,
)
from great_expectations_cloud.agent.models import (
    CreatedResource,
    RunCheckpointEvent,
    RunScheduledCheckpointEvent,
)

if TYPE_CHECKING:
    from pytest_mock import MockerFixture

pytestmark = pytest.mark.unit


run_checkpoint_action_class_and_event = (
    RunCheckpointAction,
    RunCheckpointEvent(
        type="run_checkpoint_request",
        datasource_names_to_asset_names={"Data Source 1": {"Data Asset A", "Data Asset B"}},
        checkpoint_id=UUID("5f3814d6-a2e2-40f9-ba75-87ddf485c3a8"),
        checkpoint_name="Checkpoint Z",
        organization_id=uuid.uuid4(),
    ),
)
run_scheduled_checkpoint_action_class_and_event = (
    RunScheduledCheckpointAction,
    RunScheduledCheckpointEvent(
        type="run_scheduled_checkpoint.received",
        datasource_names_to_asset_names={"Data Source 1": {"Data Asset A", "Data Asset B"}},
        checkpoint_id=UUID("5f3814d6-a2e2-40f9-ba75-87ddf485c3a8"),
        checkpoint_name="Checkpoint Z",
        schedule_id=UUID("5f3814d6-a2e2-40f9-ba75-87ddf485c3a8"),
        organization_id=uuid.uuid4(),
    ),
)
<<<<<<< HEAD
run_window_checkpoint_action_class_and_event = (
    RunWindowCheckpointAction,
    RunWindowCheckpointEvent(
        type="run_window_checkpoint.received",
        datasource_names_to_asset_names={"Data Source 1": {"Data Asset A", "Data Asset B"}},
        checkpoint_id=UUID("5f3814d6-a2e2-40f9-ba75-87ddf485c3a8"),
        checkpoint_name="Checkpoint Z",
        organization_id=uuid.uuid4(),
    ),
)
=======
>>>>>>> c04985dd


@pytest.mark.parametrize(
    "splitter_options, batch_request",
    [
        (
            {"year": 2023, "month": 11, "day": 30},
            {"options": {"day": 30, "month": 11, "year": 2023}},
        ),
        ({}, None),
        (None, None),
    ],
)
@pytest.mark.parametrize(
    "action_class,event",
    [
        run_checkpoint_action_class_and_event,
        run_scheduled_checkpoint_action_class_and_event,
    ],
)
def test_run_checkpoint_action_with_and_without_splitter_options_returns_action_result(
    mock_context, action_class, event, splitter_options, batch_request
):
    action = action_class(
        context=mock_context, base_url="", organization_id=uuid.uuid4(), auth_key=""
    )
    id = "096ce840-7aa8-45d1-9e64-2833948f4ae8"
    checkpoint = mock_context.checkpoints.get.return_value
<<<<<<< HEAD
=======

>>>>>>> c04985dd
    identifier = create_autospec(ValidationResultIdentifier)
    result = ExpectationSuiteValidationResult(
        success=True, results=[], suite_name="abc", id="78ebf58e-bdb5-4d79-88d5-79bae19bf7d0"
    )
    checkpoint.run.return_value.run_results = {identifier: result}
<<<<<<< HEAD
    event.splitter_options = splitter_options
    action_result = action.run(event=event, id=id)

    checkpoint.run.assert_called_with(batch_parameters=splitter_options)
=======

    event.splitter_options = splitter_options
    action_result = action.run(event=event, id=id)

    checkpoint.run.assert_called_with(
        batch_parameters=splitter_options, expectation_parameters=None
    )
>>>>>>> c04985dd
    assert action_result.type == event.type
    assert action_result.id == id
    assert action_result.created_resources == [
        CreatedResource(
            resource_id="78ebf58e-bdb5-4d79-88d5-79bae19bf7d0",
            type="SuiteValidationResult",
        ),
    ]


@pytest.mark.parametrize(
    "action_class,event",
    [
        run_checkpoint_action_class_and_event,
        run_scheduled_checkpoint_action_class_and_event,
    ],
)
def test_run_checkpoint_action_raises_on_test_connection_failure(
    mock_context,
    mocker: MockerFixture,
    action_class,
    event,
):
    mock_datasource = mocker.Mock(spec=Datasource)
    mock_context.data_sources.get.return_value = mock_datasource
    mock_datasource.test_connection.side_effect = TestConnectionError()

    action = action_class(
        context=mock_context, base_url="", organization_id=uuid.uuid4(), auth_key=""
    )

    with pytest.raises(TestConnectionError):
        action.run(
            event=event,
            id="test-id",
        )<|MERGE_RESOLUTION|>--- conflicted
+++ resolved
@@ -48,19 +48,6 @@
         organization_id=uuid.uuid4(),
     ),
 )
-<<<<<<< HEAD
-run_window_checkpoint_action_class_and_event = (
-    RunWindowCheckpointAction,
-    RunWindowCheckpointEvent(
-        type="run_window_checkpoint.received",
-        datasource_names_to_asset_names={"Data Source 1": {"Data Asset A", "Data Asset B"}},
-        checkpoint_id=UUID("5f3814d6-a2e2-40f9-ba75-87ddf485c3a8"),
-        checkpoint_name="Checkpoint Z",
-        organization_id=uuid.uuid4(),
-    ),
-)
-=======
->>>>>>> c04985dd
 
 
 @pytest.mark.parametrize(
@@ -89,29 +76,18 @@
     )
     id = "096ce840-7aa8-45d1-9e64-2833948f4ae8"
     checkpoint = mock_context.checkpoints.get.return_value
-<<<<<<< HEAD
-=======
-
->>>>>>> c04985dd
     identifier = create_autospec(ValidationResultIdentifier)
     result = ExpectationSuiteValidationResult(
         success=True, results=[], suite_name="abc", id="78ebf58e-bdb5-4d79-88d5-79bae19bf7d0"
     )
     checkpoint.run.return_value.run_results = {identifier: result}
-<<<<<<< HEAD
-    event.splitter_options = splitter_options
-    action_result = action.run(event=event, id=id)
-
-    checkpoint.run.assert_called_with(batch_parameters=splitter_options)
-=======
-
+    
     event.splitter_options = splitter_options
     action_result = action.run(event=event, id=id)
 
     checkpoint.run.assert_called_with(
         batch_parameters=splitter_options, expectation_parameters=None
     )
->>>>>>> c04985dd
     assert action_result.type == event.type
     assert action_result.id == id
     assert action_result.created_resources == [
