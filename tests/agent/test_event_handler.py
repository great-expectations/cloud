--- conflicted
+++ resolved
@@ -1,62 +1,27 @@
 from __future__ import annotations
 
-<<<<<<< HEAD
 import json
+import warnings
+from typing import TYPE_CHECKING, Any, Literal
 from unittest.mock import MagicMock
 from uuid import uuid4
 
 import pytest
 from great_expectations.data_context import CloudDataContext
-
-from great_expectations_cloud.agent.actions import (
-=======
-import warnings
-from typing import TYPE_CHECKING, Any, Literal
-from uuid import uuid4
-
-import pytest
 from typing_extensions import override
 
-from great_expectations_cloud.agent.actions import (
-    ActionResult,
-    AgentAction,
->>>>>>> c95901e5
-    ColumnDescriptiveMetricsAction,
-    ListTableNamesAction,
-    RunCheckpointAction,
-    RunMissingnessDataAssistantAction,
-    RunOnboardingDataAssistantAction,
-)
-from great_expectations_cloud.agent.actions.draft_datasource_config_action import (
-    DraftDatasourceConfigAction,
-)
-<<<<<<< HEAD
-from great_expectations_cloud.agent.actions.unknown import UnknownEventAction
-from great_expectations_cloud.agent.event_handler import EventHandler
+from great_expectations_cloud.agent.actions import RunMissingnessDataAssistantAction, RunOnboardingDataAssistantAction, \
+    RunCheckpointAction, DraftDatasourceConfigAction, ListTableNamesAction, ColumnDescriptiveMetricsAction, AgentAction, \
+    ActionResult
+from great_expectations_cloud.agent.event_handler import EventHandler, UnknownEventError, InvalidVersionError, \
+    _get_major_version, register_event_action, _EVENT_ACTION_MAP, NoVersionImplementationError, \
+    EventAlreadyRegisteredError
 from great_expectations_cloud.agent.models import (
     DraftDatasourceConfigEvent,
-=======
-from great_expectations_cloud.agent.event_handler import (
-    _EVENT_ACTION_MAP,
-    EventAlreadyRegisteredError,
-    EventHandler,
-    InvalidVersionError,
-    NoVersionImplementationError,
-    UnknownEventError,
-    _get_major_version,
-    register_event_action,
-)
-from great_expectations_cloud.agent.models import (
-    DraftDatasourceConfigEvent,
-    Event,
-    EventBase,
->>>>>>> c95901e5
-    ListTableNamesEvent,
     RunCheckpointEvent,
-    RunColumnDescriptiveMetricsEvent,
     RunMissingnessDataAssistantEvent,
     RunOnboardingDataAssistantEvent,
-    UnknownEvent,
+    UnknownEvent, ListTableNamesEvent, RunColumnDescriptiveMetricsEvent, Event, EventBase,
 )
 
 if TYPE_CHECKING:
@@ -65,58 +30,14 @@
 pytestmark = pytest.mark.unit
 
 
-<<<<<<< HEAD
-@pytest.fixture()
-def example_event():
-    return RunOnboardingDataAssistantEvent(
-        type="onboarding_data_assistant_request.received",
-        datasource_name="abc",
-        data_asset_name="boo",
-    )
-
-
-def test_event_handler_unknown_event():
-    event = UnknownEvent()
-    correlation_id = "74842258-803a-48ca-8921-eaf2802c14e2"
-    context = MagicMock(autospec=CloudDataContext)
-    handler = EventHandler(context=context)
-    result = handler.handle_event(event=event, id=correlation_id)
-    assert result.type == "unknown_event"
-
-
-@pytest.mark.parametrize(
-    "event_class,action_class",
-    {
-        RunOnboardingDataAssistantEvent: RunOnboardingDataAssistantAction,
-        RunMissingnessDataAssistantEvent: RunMissingnessDataAssistantAction,
-        ListTableNamesEvent: ListTableNamesAction,
-        RunCheckpointEvent: RunCheckpointAction,
-        RunColumnDescriptiveMetricsEvent: ColumnDescriptiveMetricsAction,
-        DraftDatasourceConfigEvent: DraftDatasourceConfigAction,
-    }.items(),
-)
-def test_get_action(event_class, action_class):
-    event = MagicMock(spec=event_class)
-    context = MagicMock(autospec=CloudDataContext)
-    handler = EventHandler(context=context)
-    action_class_actual = handler.get_event_action(event)
-    assert isinstance(action_class_actual, action_class)
-
-
-def test_event_action_unknown():
-    context = MagicMock(autospec=CloudDataContext)
-    handler = EventHandler(context=context)
-    action = handler.get_event_action(UnknownEvent())
-    assert isinstance(action, UnknownEventAction)
-=======
 class TestEventHandler:
-    def test_event_handler_raises_for_unknown_event(self, mock_context):
+    def test_event_handler_unknown_event(self):
         event = UnknownEvent()
         correlation_id = "74842258-803a-48ca-8921-eaf2802c14e2"
-        handler = EventHandler(context=mock_context)
-
-        with pytest.raises(UnknownEventError):
-            handler.handle_event(event=event, id=correlation_id)
+        context = MagicMock(autospec=CloudDataContext)
+        handler = EventHandler(context=context)
+        result = handler.handle_event(event=event, id=correlation_id)
+        assert result.type == "unknown_event"
 
     @pytest.mark.parametrize(
         "event_name, event, action_type",
@@ -179,25 +100,10 @@
         handler = EventHandler(context=mock_context)
 
         handler.handle_event(event=event, id=correlation_id)
->>>>>>> c95901e5
 
         action.assert_called_with(context=mock_context)
         action().run.assert_called_with(event=event, id=correlation_id)
 
-<<<<<<< HEAD
-def test_event_handler_handles_run_missingness_data_assistant_event(mocker):
-    mock_action = mocker.patch(
-        "great_expectations_cloud.agent.event_handler.RunMissingnessDataAssistantAction",
-    )
-
-    event = RunMissingnessDataAssistantEvent(
-        datasource_name="test-datasource",
-        data_asset_name="test-data-asset",
-    )
-    correlation_id = "74842258-803a-48ca-8921-eaf2802c14e2"
-    context = MagicMock(autospec=CloudDataContext)
-    handler = EventHandler(context=context)
-=======
     def test_event_handler_raises_on_no_version_implementation(
         self, mock_context, mocker: MockerFixture
     ):
@@ -205,105 +111,17 @@
             "great_expectations_cloud.agent.event_handler._GX_MAJOR_VERSION"
         )
         gx_major_version.return_value = "NOT_A_REAL_VERSION"
->>>>>>> c95901e5
 
         handler = EventHandler(context=mock_context)
 
-<<<<<<< HEAD
-    mock_action.assert_called_with(context=context)
-    mock_action().run.assert_called_with(event=event, id=correlation_id)
-
-
-def test_event_handler_handles_run_onboarding_data_assistant_event(mocker):
-    mock_action = MagicMock(autospec=RunOnboardingDataAssistantAction)
-    # Override with mock
-    EventHandler._EVENT_TO_ACTION_MAP[RunOnboardingDataAssistantEvent] = mock_action
-    event = RunOnboardingDataAssistantEvent(
-        datasource_name="test-datasource", data_asset_name="test-data-asset"
-    )
-    correlation_id = "74842258-803a-48ca-8921-eaf2802c14e2"
-    context = MagicMock(autospec=CloudDataContext)
-    handler = EventHandler(context=context)
-=======
         with pytest.raises(NoVersionImplementationError):
             handler.get_event_action(DummyEvent)  # type: ignore[arg-type]  # Dummy event only used in testing
 
 
 class DummyEvent(EventBase):
     type: Literal["event_name.received"] = "event_name.received"
->>>>>>> c95901e5
-
-
-<<<<<<< HEAD
-    mock_action.assert_called_with(context=context)
-    mock_action().run.assert_called_with(event=event, id=correlation_id)
-
-
-def test_event_handler_handles_run_checkpoint_event(mocker):
-    mock_action = MagicMock(autospec=RunOnboardingDataAssistantAction)
-    mocker.patch.object(EventHandler, "_EVENT_TO_ACTION_MAP", {RunCheckpointEvent: mock_action})
-    event = RunCheckpointEvent(
-        checkpoint_id="3ecd140b-1dd5-41f4-bdb1-c8009d4f1940",
-        datasource_names_to_asset_names={"Data Source name": {"Asset name"}},
-    )
-    correlation_id = "74842258-803a-48ca-8921-eaf2802c14e2"
-    context = MagicMock(autospec=CloudDataContext)
-    handler = EventHandler(context=context)
-
-    handler.handle_event(event=event, id=correlation_id)
-
-    mock_action.assert_called_with(context=context)
-    mock_action().run.assert_called_with(event=event, id=correlation_id)
-
-
-def test_event_handler_handles_draft_config_event(mocker):
-    mock_action = MagicMock(autospec=DraftDatasourceConfigAction)
-    # Override with mock
-    EventHandler._EVENT_TO_ACTION_MAP[DraftDatasourceConfigEvent] = mock_action
-    event = DraftDatasourceConfigEvent(config_id=uuid4())
-    correlation_id = "74842258-803a-48ca-8921-eaf2802c14e2"
-    context = MagicMock(autospec=CloudDataContext)
-    handler = EventHandler(context=context)
-
-    handler.handle_event(event=event, id=correlation_id)
-
-    mock_action.assert_called_with(context=context)
-    mock_action.return_value.run.assert_called_with(event=event, id=correlation_id)
-
-
-def test_subscriber_parse_event_extra_field(example_event):
-    event_dict = example_event.dict()
-    event_dict["new_field"] = "surprise!"
-    serialized_bytes = json.dumps(dict(event_dict), indent=2).encode("utf-8")
-    event = EventHandler.parse_event_from(serialized_bytes)
-
-    assert event.type == "unknown_event"
-
-
-def test_subscriber_parse_event_missing_required_field(example_event):
-    event_dict = example_event.dict()
-    del event_dict["datasource_name"]
-    serialized_bytes = json.dumps(dict(event_dict)).encode("utf-8")
-    event = EventHandler.parse_event_from(serialized_bytes)
-
-    assert event.type == "unknown_event"
-
-
-def test_subscriber_parse_event_invalid_json(example_event):
-    event_dict = example_event.dict()
-    invalid_json_addition = "}}}}"
-    serialized_bytes = (json.dumps(dict(event_dict)) + invalid_json_addition).encode("utf-8")
-    event = EventHandler.parse_event_from(serialized_bytes)
-
-    assert event.type == "unknown_event"
-
-
-def test_subscriber_parse_event(example_event):
-    serialized_bytes = example_event.json().encode("utf-8")
-    event = EventHandler.parse_event_from(serialized_bytes)
-
-    assert event.type == "onboarding_data_assistant_request.received"
-=======
+
+
 class DummyAction(AgentAction[Any]):
     @override
     def run(self, event: Event, id: str) -> ActionResult:
@@ -358,4 +176,37 @@
                     message="Creating a LegacyVersion has been deprecated and will be removed in the next major release",
                 )
                 _get_major_version("invalid_version")
->>>>>>> c95901e5
+
+
+def test_subscriber_parse_event_extra_field(example_event):
+    event_dict = example_event.dict()
+    event_dict["new_field"] = "surprise!"
+    serialized_bytes = json.dumps(dict(event_dict), indent=2).encode("utf-8")
+    event = EventHandler.parse_event_from(serialized_bytes)
+
+    assert event.type == "unknown_event"
+
+
+def test_subscriber_parse_event_missing_required_field(example_event):
+    event_dict = example_event.dict()
+    del event_dict["datasource_name"]
+    serialized_bytes = json.dumps(dict(event_dict)).encode("utf-8")
+    event = EventHandler.parse_event_from(serialized_bytes)
+
+    assert event.type == "unknown_event"
+
+
+def test_subscriber_parse_event_invalid_json(example_event):
+    event_dict = example_event.dict()
+    invalid_json_addition = "}}}}"
+    serialized_bytes = (json.dumps(dict(event_dict)) + invalid_json_addition).encode("utf-8")
+    event = EventHandler.parse_event_from(serialized_bytes)
+
+    assert event.type == "unknown_event"
+
+
+def test_subscriber_parse_event(example_event):
+    serialized_bytes = example_event.json().encode("utf-8")
+    event = EventHandler.parse_event_from(serialized_bytes)
+
+    assert event.type == "onboarding_data_assistant_request.received"