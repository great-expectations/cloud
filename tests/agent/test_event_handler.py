from __future__ import annotations

<<<<<<< HEAD
import warnings
from typing import Any, Literal
from unittest import mock
from unittest.mock import MagicMock
from uuid import uuid4

import pytest
from great_expectations.data_context import CloudDataContext
from typing_extensions import override

from great_expectations_cloud.agent.actions import (
    ActionResult,
    AgentAction,
    ColumnDescriptiveMetricsAction,
    ListTableNamesAction,
    RunCheckpointAction,
    RunMissingnessDataAssistantAction,
    RunOnboardingDataAssistantAction,
)
from great_expectations_cloud.agent.actions.draft_datasource_config_action import (
    DraftDatasourceConfigAction,
)
from great_expectations_cloud.agent.event_handler import (
    _EVENT_ACTION_MAP,
    EventHandler,
    InvalidVersionError,
    NoVersionImplementationError,
    UnknownEventError,
    _get_major_version,
    register_event_action,
)
=======
from typing import TYPE_CHECKING
from uuid import uuid4

import pytest

from great_expectations_cloud.agent.event_handler import EventHandler, UnknownEventError
>>>>>>> 587a8b86
from great_expectations_cloud.agent.models import (
    DraftDatasourceConfigEvent,
    Event,
    EventBase,
    ListTableNamesEvent,
    RunCheckpointEvent,
    RunColumnDescriptiveMetricsEvent,
    RunMissingnessDataAssistantEvent,
    RunOnboardingDataAssistantEvent,
    UnknownEvent,
)

if TYPE_CHECKING:
    from pytest_mock import MockerFixture

pytestmark = pytest.mark.unit


<<<<<<< HEAD
class TestEventHandler:
    def test_event_handler_raises_for_unknown_event(self):
        event = UnknownEvent()
        correlation_id = "74842258-803a-48ca-8921-eaf2802c14e2"
        context = MagicMock(autospec=CloudDataContext)
        handler = EventHandler(context=context)

        with pytest.raises(UnknownEventError):
            handler.handle_event(event=event, id=correlation_id)

    @pytest.mark.parametrize(
        "event_name, event, action_type",
        [
            (
                "RunMissingnessDataAssistantEvent",
                RunMissingnessDataAssistantEvent(
                    datasource_name="test-datasource",
                    data_asset_name="test-data-asset",
                ),
                RunMissingnessDataAssistantAction,
            ),
            (
                "RunOnboardingDataAssistantEvent",
                RunOnboardingDataAssistantEvent(
                    datasource_name="test-datasource", data_asset_name="test-data-asset"
                ),
                RunOnboardingDataAssistantAction,
            ),
            (
                "RunCheckpointEvent",
                RunCheckpointEvent(
                    checkpoint_id="3ecd140b-1dd5-41f4-bdb1-c8009d4f1940",
                    datasource_names_to_asset_names={"Data Source name": {"Asset name"}},
                ),
                RunCheckpointAction,
            ),
            (
                "DraftDatasourceConfigEvent",
                DraftDatasourceConfigEvent(config_id=uuid4()),
                DraftDatasourceConfigAction,
            ),
            (
                "ListTableNamesEvent",
                ListTableNamesEvent(datasource_name="test-datasource"),
                ListTableNamesAction,
            ),
            (
                "RunColumnDescriptiveMetricsEvent",
                RunColumnDescriptiveMetricsEvent(
                    datasource_name="test-datasource", data_asset_name="test-data-asset"
                ),
                ColumnDescriptiveMetricsAction,
            ),
        ],
    )
    def test_event_handler_handles_all_events(
        self, mocker, event_name: str, event: Event, action_type: type[AgentAction[Any]]
    ):
        action = MagicMock(autospec=action_type)
        mocker.patch("great_expectations_cloud.agent.event_handler._GX_MAJOR_VERSION", "1")
=======
def test_event_handler_raises_for_unknown_event(mock_context):
    event = UnknownEvent()
    correlation_id = "74842258-803a-48ca-8921-eaf2802c14e2"
    handler = EventHandler(context=mock_context)
>>>>>>> 587a8b86

        with mock.patch.dict(_EVENT_ACTION_MAP, {"1": {event_name: action}}):
            correlation_id = str(uuid4())
            context = MagicMock(autospec=CloudDataContext)
            handler = EventHandler(context=context)

            handler.handle_event(event=event, id=correlation_id)

<<<<<<< HEAD
            action.assert_called_with(context=context)
            action().run.assert_called_with(event=event, id=correlation_id)
=======
def test_event_handler_handles_run_missingness_data_assistant_event(
    mock_context, mocker: MockerFixture
):
    action = mocker.patch(
        "great_expectations_cloud.agent.event_handler.RunMissingnessDataAssistantAction"
    )
    event = RunMissingnessDataAssistantEvent(
        datasource_name="test-datasource",
        data_asset_name="test-data-asset",
    )
    correlation_id = "74842258-803a-48ca-8921-eaf2802c14e2"
    handler = EventHandler(context=mock_context)
>>>>>>> 587a8b86

    def test_event_handler_raises_on_no_version_implementation(self, mocker):
        gx_major_version = mocker.patch(
            "great_expectations_cloud.agent.event_handler._GX_MAJOR_VERSION"
        )
        gx_major_version.return_value = "NOT_A_REAL_VERSION"

<<<<<<< HEAD
        context = MagicMock(autospec=CloudDataContext)
        handler = EventHandler(context=context)
=======
    action.assert_called_with(context=mock_context)
    action().run.assert_called_with(event=event, id=correlation_id)
>>>>>>> 587a8b86

        with pytest.raises(NoVersionImplementationError):
            handler.get_event_action(DummyEvent)  # type: ignore[arg-type]  # Dummy event only used in testing

<<<<<<< HEAD
=======
def test_event_handler_handles_run_onboarding_data_assistant_event(
    mock_context, mocker: MockerFixture
):
    action = mocker.patch(
        "great_expectations_cloud.agent.event_handler.RunOnboardingDataAssistantAction"
    )
    event = RunOnboardingDataAssistantEvent(
        datasource_name="test-datasource", data_asset_name="test-data-asset"
    )
    correlation_id = "74842258-803a-48ca-8921-eaf2802c14e2"
    handler = EventHandler(context=mock_context)
>>>>>>> 587a8b86

class DummyEvent(EventBase):
    type: Literal["event_name.received"] = "event_name.received"


<<<<<<< HEAD
class DummyAction(AgentAction[Any]):
    @override
    def run(self, event: Event, id: str) -> ActionResult:
        return ActionResult(id=id, type="DummyAction", created_resources=[])


class TestEventHandlerRegistry:
    @pytest.mark.parametrize(
        "version",
        [
            "0",
            "1234567890",  # Version that doesn't exist already in the map
        ],
    )
    def test_register_event_action(self, version: str):
        register_event_action(version, DummyEvent, DummyAction)
        assert _EVENT_ACTION_MAP[version][DummyEvent.__name__] == DummyAction
=======
    action.assert_called_with(context=mock_context)
    action().run.assert_called_with(event=event, id=correlation_id)


def test_event_handler_handles_run_checkpoint_event(mock_context, mocker: MockerFixture):
    action = mocker.patch("great_expectations_cloud.agent.event_handler.RunCheckpointAction")
    event = RunCheckpointEvent(
        checkpoint_id="3ecd140b-1dd5-41f4-bdb1-c8009d4f1940",
        datasource_names_to_asset_names={"Data Source name": {"Asset name"}},
    )
    correlation_id = "74842258-803a-48ca-8921-eaf2802c14e2"
    handler = EventHandler(context=mock_context)
>>>>>>> 587a8b86

        del _EVENT_ACTION_MAP[version][DummyEvent.__name__]  # Cleanup

<<<<<<< HEAD
    def test_register_event_action_already_registered(self):
        register_event_action("0", DummyEvent, DummyAction)
        with pytest.raises(ValueError):
            register_event_action("0", DummyEvent, DummyAction)
=======
    action.assert_called_with(context=mock_context)
    action().run.assert_called_with(event=event, id=correlation_id)
>>>>>>> 587a8b86

        del _EVENT_ACTION_MAP["0"][DummyEvent.__name__]  # Cleanup

<<<<<<< HEAD
    def test_event_handler_gets_correct_event_action(self):
        register_event_action("0", DummyEvent, DummyAction)
        context = MagicMock(autospec=CloudDataContext)
        handler = EventHandler(context=context)

        assert type(handler.get_event_action(DummyEvent)) == DummyAction  # type: ignore[arg-type]  # Dummy event only used in testing
=======
def test_event_handler_handles_draft_config_event(mock_context, mocker: MockerFixture):
    action = mocker.patch(
        "great_expectations_cloud.agent.event_handler.DraftDatasourceConfigAction"
    )
    event = DraftDatasourceConfigEvent(config_id=uuid4())
    correlation_id = "74842258-803a-48ca-8921-eaf2802c14e2"
    handler = EventHandler(context=mock_context)
>>>>>>> 587a8b86

        del _EVENT_ACTION_MAP["0"][DummyEvent.__name__]

<<<<<<< HEAD
    @pytest.mark.parametrize(
        "version, expected",
        [
            ("0.0.1", "0"),
            ("1.0.1", "1"),
            ("2.0.1", "2"),
            ("1.1alpha1", "1"),
            ("10.0.1", "10"),
        ],
    )
    def test__get_major_version(self, version: str, expected: str):
        assert _get_major_version(version) == expected

    def test__get_major_version_raises_on_invalid_version(self):
        with pytest.raises(InvalidVersionError):
            with warnings.catch_warnings():
                # Filter Deprecation warnings about LegacyVersion
                warnings.filterwarnings(
                    "ignore",
                    message="Creating a LegacyVersion has been deprecated and will be removed in the next major release",
                )
                _get_major_version("invalid_version")
=======
    action.assert_called_with(context=mock_context)
    action.return_value.run.assert_called_with(event=event, id=correlation_id)
>>>>>>> 587a8b86
<|MERGE_RESOLUTION|>--- conflicted
+++ resolved
@@ -1,14 +1,10 @@
 from __future__ import annotations
 
-<<<<<<< HEAD
 import warnings
-from typing import Any, Literal
-from unittest import mock
-from unittest.mock import MagicMock
+from typing import TYPE_CHECKING, Any, Literal
 from uuid import uuid4
 
 import pytest
-from great_expectations.data_context import CloudDataContext
 from typing_extensions import override
 
 from great_expectations_cloud.agent.actions import (
@@ -32,14 +28,6 @@
     _get_major_version,
     register_event_action,
 )
-=======
-from typing import TYPE_CHECKING
-from uuid import uuid4
-
-import pytest
-
-from great_expectations_cloud.agent.event_handler import EventHandler, UnknownEventError
->>>>>>> 587a8b86
 from great_expectations_cloud.agent.models import (
     DraftDatasourceConfigEvent,
     Event,
@@ -58,13 +46,11 @@
 pytestmark = pytest.mark.unit
 
 
-<<<<<<< HEAD
 class TestEventHandler:
-    def test_event_handler_raises_for_unknown_event(self):
+    def test_event_handler_raises_for_unknown_event(self, mock_context):
         event = UnknownEvent()
         correlation_id = "74842258-803a-48ca-8921-eaf2802c14e2"
-        context = MagicMock(autospec=CloudDataContext)
-        handler = EventHandler(context=context)
+        handler = EventHandler(context=mock_context)
 
         with pytest.raises(UnknownEventError):
             handler.handle_event(event=event, id=correlation_id)
@@ -115,79 +101,43 @@
         ],
     )
     def test_event_handler_handles_all_events(
-        self, mocker, event_name: str, event: Event, action_type: type[AgentAction[Any]]
+        self,
+        mock_context,
+        mocker: MockerFixture,
+        event_name: str,
+        event: Event,
+        action_type: type[AgentAction[Any]],
     ):
-        action = MagicMock(autospec=action_type)
+        action = mocker.MagicMock(autospec=action_type)
         mocker.patch("great_expectations_cloud.agent.event_handler._GX_MAJOR_VERSION", "1")
-=======
-def test_event_handler_raises_for_unknown_event(mock_context):
-    event = UnknownEvent()
-    correlation_id = "74842258-803a-48ca-8921-eaf2802c14e2"
-    handler = EventHandler(context=mock_context)
->>>>>>> 587a8b86
 
-        with mock.patch.dict(_EVENT_ACTION_MAP, {"1": {event_name: action}}):
+        with mocker.patch.dict(_EVENT_ACTION_MAP, {"1": {event_name: action}}):
             correlation_id = str(uuid4())
-            context = MagicMock(autospec=CloudDataContext)
-            handler = EventHandler(context=context)
+            handler = EventHandler(context=mock_context)
 
             handler.handle_event(event=event, id=correlation_id)
 
-<<<<<<< HEAD
-            action.assert_called_with(context=context)
+            action.assert_called_with(context=mock_context)
             action().run.assert_called_with(event=event, id=correlation_id)
-=======
-def test_event_handler_handles_run_missingness_data_assistant_event(
-    mock_context, mocker: MockerFixture
-):
-    action = mocker.patch(
-        "great_expectations_cloud.agent.event_handler.RunMissingnessDataAssistantAction"
-    )
-    event = RunMissingnessDataAssistantEvent(
-        datasource_name="test-datasource",
-        data_asset_name="test-data-asset",
-    )
-    correlation_id = "74842258-803a-48ca-8921-eaf2802c14e2"
-    handler = EventHandler(context=mock_context)
->>>>>>> 587a8b86
 
-    def test_event_handler_raises_on_no_version_implementation(self, mocker):
+    def test_event_handler_raises_on_no_version_implementation(
+        self, mock_context, mocker: MockerFixture
+    ):
         gx_major_version = mocker.patch(
             "great_expectations_cloud.agent.event_handler._GX_MAJOR_VERSION"
         )
         gx_major_version.return_value = "NOT_A_REAL_VERSION"
 
-<<<<<<< HEAD
-        context = MagicMock(autospec=CloudDataContext)
-        handler = EventHandler(context=context)
-=======
-    action.assert_called_with(context=mock_context)
-    action().run.assert_called_with(event=event, id=correlation_id)
->>>>>>> 587a8b86
+        handler = EventHandler(context=mock_context)
 
         with pytest.raises(NoVersionImplementationError):
             handler.get_event_action(DummyEvent)  # type: ignore[arg-type]  # Dummy event only used in testing
 
-<<<<<<< HEAD
-=======
-def test_event_handler_handles_run_onboarding_data_assistant_event(
-    mock_context, mocker: MockerFixture
-):
-    action = mocker.patch(
-        "great_expectations_cloud.agent.event_handler.RunOnboardingDataAssistantAction"
-    )
-    event = RunOnboardingDataAssistantEvent(
-        datasource_name="test-datasource", data_asset_name="test-data-asset"
-    )
-    correlation_id = "74842258-803a-48ca-8921-eaf2802c14e2"
-    handler = EventHandler(context=mock_context)
->>>>>>> 587a8b86
 
 class DummyEvent(EventBase):
     type: Literal["event_name.received"] = "event_name.received"
 
 
-<<<<<<< HEAD
 class DummyAction(AgentAction[Any]):
     @override
     def run(self, event: Event, id: str) -> ActionResult:
@@ -205,55 +155,24 @@
     def test_register_event_action(self, version: str):
         register_event_action(version, DummyEvent, DummyAction)
         assert _EVENT_ACTION_MAP[version][DummyEvent.__name__] == DummyAction
-=======
-    action.assert_called_with(context=mock_context)
-    action().run.assert_called_with(event=event, id=correlation_id)
-
-
-def test_event_handler_handles_run_checkpoint_event(mock_context, mocker: MockerFixture):
-    action = mocker.patch("great_expectations_cloud.agent.event_handler.RunCheckpointAction")
-    event = RunCheckpointEvent(
-        checkpoint_id="3ecd140b-1dd5-41f4-bdb1-c8009d4f1940",
-        datasource_names_to_asset_names={"Data Source name": {"Asset name"}},
-    )
-    correlation_id = "74842258-803a-48ca-8921-eaf2802c14e2"
-    handler = EventHandler(context=mock_context)
->>>>>>> 587a8b86
 
         del _EVENT_ACTION_MAP[version][DummyEvent.__name__]  # Cleanup
 
-<<<<<<< HEAD
     def test_register_event_action_already_registered(self):
         register_event_action("0", DummyEvent, DummyAction)
         with pytest.raises(ValueError):
             register_event_action("0", DummyEvent, DummyAction)
-=======
-    action.assert_called_with(context=mock_context)
-    action().run.assert_called_with(event=event, id=correlation_id)
->>>>>>> 587a8b86
 
         del _EVENT_ACTION_MAP["0"][DummyEvent.__name__]  # Cleanup
 
-<<<<<<< HEAD
-    def test_event_handler_gets_correct_event_action(self):
+    def test_event_handler_gets_correct_event_action(self, mock_context):
         register_event_action("0", DummyEvent, DummyAction)
-        context = MagicMock(autospec=CloudDataContext)
-        handler = EventHandler(context=context)
+        handler = EventHandler(context=mock_context)
 
         assert type(handler.get_event_action(DummyEvent)) == DummyAction  # type: ignore[arg-type]  # Dummy event only used in testing
-=======
-def test_event_handler_handles_draft_config_event(mock_context, mocker: MockerFixture):
-    action = mocker.patch(
-        "great_expectations_cloud.agent.event_handler.DraftDatasourceConfigAction"
-    )
-    event = DraftDatasourceConfigEvent(config_id=uuid4())
-    correlation_id = "74842258-803a-48ca-8921-eaf2802c14e2"
-    handler = EventHandler(context=mock_context)
->>>>>>> 587a8b86
 
         del _EVENT_ACTION_MAP["0"][DummyEvent.__name__]
 
-<<<<<<< HEAD
     @pytest.mark.parametrize(
         "version, expected",
         [
@@ -275,8 +194,4 @@
                     "ignore",
                     message="Creating a LegacyVersion has been deprecated and will be removed in the next major release",
                 )
-                _get_major_version("invalid_version")
-=======
-    action.assert_called_with(context=mock_context)
-    action.return_value.run.assert_called_with(event=event, id=correlation_id)
->>>>>>> 587a8b86
+                _get_major_version("invalid_version")