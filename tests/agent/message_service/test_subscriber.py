from __future__ import annotations

import json
from unittest.mock import ANY, Mock

import pytest

from great_expectations_cloud.agent.message_service.asyncio_rabbit_mq_client import (
    AsyncRabbitMQClient,
)
from great_expectations_cloud.agent.message_service.subscriber import (
    EventContext,
    Subscriber,
)
from great_expectations_cloud.agent.models import RunOnboardingDataAssistantEvent
from tests.agent.message_service.amqp_errors import get_amqp_errors


@pytest.fixture()
def mock_subscriber():
    return Subscriber(client=Mock(autospec=AsyncRabbitMQClient))


@pytest.fixture()
def example_event():
    return RunOnboardingDataAssistantEvent(
        type="onboarding_data_assistant_request.received",
        datasource_name="abc",
        data_asset_name="boo",
    )


def test_subscriber_consume_calls_run():
    client = Mock(autospec=AsyncRabbitMQClient)
    client.should_reconnect = False  # avoid infinite loop
    subscriber = Subscriber(client=client)
    queue = "test-queue"

    def on_message(event_context: EventContext) -> None:
        pass

    subscriber.consume(queue=queue, on_message=on_message)

    client.run.assert_called_with(queue=queue, on_message=ANY)


def test_subscriber_close_closes_channel():
    client = Mock(autospec=AsyncRabbitMQClient)
    subscriber = Subscriber(client=client)

    subscriber.close()

    client.stop.assert_called_with()


def test_subscriber_close_closes_connection():
    client = Mock(autospec=AsyncRabbitMQClient)
    subscriber = Subscriber(client=client)

    subscriber.close()

    client.stop.assert_called_with()


@pytest.mark.parametrize("error", get_amqp_errors())
def test_subscriber_close_handles_amqp_errors_from_channel(error):
    client = Mock(autospec=AsyncRabbitMQClient)
    client.channel.close.side_effect = error
    subscriber = Subscriber(client=client)

    subscriber.close()


@pytest.mark.parametrize("error", get_amqp_errors())
def test_subscriber_close_handles_amqp_errors_from_connection(error):
    client = Mock(autospec=AsyncRabbitMQClient)
    client.connection.close.side_effect = error
    subscriber = Subscriber(client=client)

    subscriber.close()  # no exception


def test_subscriber_parse_event_extra_field(mock_subscriber, example_event):
    event_dict = dict(example_event)
    event_dict["new_field"] = "surprise!"
    serialized_bytes = json.dumps(dict(event_dict), indent=2).encode("utf-8")
    event = mock_subscriber.parse_event_from(serialized_bytes)

    assert event.type == "unknown_event"


def test_subscriber_parse_event_extra_field(mock_subscriber, example_event):
    event_dict = dict(example_event)
    # required field
    del event_dict["datasource_name"]
    serialized_bytes = json.dumps(dict(event_dict), indent=2).encode("utf-8")
    event = mock_subscriber.parse_event_from(serialized_bytes)

    assert event.type == "unknown_event"

<<<<<<< HEAD
def test_subscriber_parse_event_invalid_json(mock_subscriber, example_event):
    event_dict = dict(example_event)
    # required field
    invalid_json_addition = "}}}}"
    serialized_bytes = (json.dumps(dict(event_dict), indent=2) + invalid_json_addition).encode('utf-8')
    event = mock_subscriber.parse_event_from(serialized_bytes)

    assert event.type == "unknown_event"
=======
>>>>>>> 6dfac8ab

def test_subscriber_parse_event(mock_subscriber, example_event):
    event_dict = dict(example_event)
    serialized_bytes = json.dumps(dict(event_dict), indent=2).encode("utf-8")
    event = mock_subscriber.parse_event_from(serialized_bytes)

    assert event.type == "onboarding_data_assistant_request.received"<|MERGE_RESOLUTION|>--- conflicted
+++ resolved
@@ -98,7 +98,6 @@
 
     assert event.type == "unknown_event"
 
-<<<<<<< HEAD
 def test_subscriber_parse_event_invalid_json(mock_subscriber, example_event):
     event_dict = dict(example_event)
     # required field
@@ -107,8 +106,6 @@
     event = mock_subscriber.parse_event_from(serialized_bytes)
 
     assert event.type == "unknown_event"
-=======
->>>>>>> 6dfac8ab
 
 def test_subscriber_parse_event(mock_subscriber, example_event):
     event_dict = dict(example_event)
