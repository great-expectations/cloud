--- conflicted
+++ resolved
@@ -102,13 +102,7 @@
     event_dict = example_event.dict()
     # required field
     invalid_json_addition = "}}}}"
-<<<<<<< HEAD
     serialized_bytes = (json.dumps(dict(event_dict)) + invalid_json_addition).encode('utf-8')
-=======
-    serialized_bytes = (json.dumps(dict(event_dict), indent=2) + invalid_json_addition).encode(
-        "utf-8"
-    )
->>>>>>> 90348ceb
     event = mock_subscriber.parse_event_from(serialized_bytes)
 
     assert event.type == "unknown_event"
