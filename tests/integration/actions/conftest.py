--- conflicted
+++ resolved
@@ -7,10 +7,6 @@
 import great_expectations.exceptions as gx_exceptions
 import pandas as pd
 import pytest
-<<<<<<< HEAD
-=======
-from great_expectations.core import ExpectationConfiguration
->>>>>>> 44556374
 
 if TYPE_CHECKING:
     from great_expectations.core import ExpectationSuite
@@ -119,7 +115,6 @@
     context: CloudDataContext,
     data_asset: DataFrameAsset,
     get_missing_expectation_suite_error_type: type[Exception],
-<<<<<<< HEAD
 ) -> Iterator[gx.ExpectationSuite]:
     expectation_suite_name = f"{data_asset.datasource.name} | {data_asset.name}"
     expectation_suite = gx.ExpectationSuite(name=expectation_suite_name)
@@ -134,34 +129,10 @@
     )
 
     expectation_suite = context.suites.get(name=expectation_suite_name)
-=======
-) -> Iterator[ExpectationSuite]:
-    expectation_suite_name = f"{data_asset.datasource.name} | {data_asset.name}"
-    expectation_suite = context.add_expectation_suite(
-        expectation_suite_name=expectation_suite_name,
-    )
-    expectation_suite.add_expectation(
-        expectation_configuration=ExpectationConfiguration(
-            expectation_type="expect_column_values_to_not_be_null",
-            kwargs={
-                "column": "string",
-                "mostly": 1,
-            },
-        )
-    )
-    _ = context.add_or_update_expectation_suite(expectation_suite=expectation_suite)
-    expectation_suite = context.get_expectation_suite(expectation_suite_name=expectation_suite_name)
->>>>>>> 44556374
     assert (
         len(expectation_suite.expectations) == 1
     ), "Expectation Suite was not updated in the previous method call."
     yield expectation_suite
-<<<<<<< HEAD
     context.suites.delete(name=expectation_suite_name)
     with pytest.raises(get_missing_expectation_suite_error_type):
         context.suites.get(name=expectation_suite_name)
-=======
-    context.delete_expectation_suite(expectation_suite_name=expectation_suite_name)
-    with pytest.raises(get_missing_expectation_suite_error_type):
-        context.get_expectation_suite(expectation_suite_name=expectation_suite_name)
->>>>>>> 44556374
