from __future__ import annotations

import uuid
from typing import TYPE_CHECKING, Iterator

import great_expectations as gx
import great_expectations.exceptions as gx_exceptions
import pandas as pd
import pytest
<<<<<<< HEAD
=======

# TODO: ExpectationConfiguration is removed from gx core v1.0 and needs to be replaced
# from great_expectations.core import ExpectationConfiguration
>>>>>>> 4a73cdbc

if TYPE_CHECKING:
    from great_expectations.data_context import CloudDataContext
    from great_expectations.datasource.fluent import PandasDatasource
    from great_expectations.datasource.fluent.pandas_datasource import DataFrameAsset


@pytest.fixture(scope="module")
def pandas_test_df() -> pd.DataFrame:
    d = {
        "string": ["a", "b", "c"],
        "datetime": [
            pd.to_datetime("2020-01-01"),
            pd.to_datetime("2020-01-02"),
            pd.to_datetime("2020-01-03"),
        ],
    }
    df = pd.DataFrame(data=d)
    return df


@pytest.fixture(scope="module")
def get_missing_datasource_error_type() -> type[Exception]:
    return ValueError


@pytest.fixture(scope="module")
def get_missing_data_asset_error_type() -> type[Exception]:
    return LookupError


@pytest.fixture(scope="module")
def in_memory_batch_request_missing_dataframe_error_type() -> type[Exception]:
    return ValueError


@pytest.fixture(scope="module")
def get_missing_expectation_suite_error_type():
    return gx_exceptions.DataContextError


@pytest.fixture(scope="module")
def get_missing_checkpoint_error_type():
    return gx_exceptions.DataContextError


@pytest.fixture(scope="module")
def datasource(
    context: CloudDataContext,
    get_missing_datasource_error_type: type[Exception],
) -> Iterator[PandasDatasource]:
    datasource_name = f"i{uuid.uuid4().hex}"
    datasource = context.sources.add_pandas(
        name=datasource_name,
    )
    assert datasource.name == datasource_name
    datasource_name = f"i{uuid.uuid4().hex}"
    datasource.name = datasource_name
    datasource = context.sources.add_or_update_pandas(
        datasource=datasource,
    )
    assert (
        datasource.name == datasource_name
    ), "The datasource was not updated in the previous method call."
    yield datasource
    context.delete_datasource(datasource_name=datasource_name)
    with pytest.raises(get_missing_datasource_error_type):
        context.get_datasource(datasource_name=datasource_name)


@pytest.fixture(scope="module")
def data_asset(
    datasource: PandasDatasource,
    get_missing_data_asset_error_type: type[Exception],
) -> Iterator[DataFrameAsset]:
    asset_name = f"i{uuid.uuid4().hex}"
    _ = datasource.add_dataframe_asset(
        name=asset_name,
    )
    data_asset = datasource.get_asset(name=asset_name)
    yield data_asset
    datasource.delete_asset(name=asset_name)
    with pytest.raises(get_missing_data_asset_error_type):
        datasource.get_asset(name=asset_name)


@pytest.fixture(scope="module")
def batch_request(
    data_asset: DataFrameAsset,
    pandas_test_df: pd.DataFrame,
    in_memory_batch_request_missing_dataframe_error_type: type[Exception],
):
    with pytest.raises(in_memory_batch_request_missing_dataframe_error_type):
        data_asset.build_batch_request()
    return data_asset.build_batch_request(dataframe=pandas_test_df)


@pytest.fixture
def datasource_names_to_asset_names(datasource, data_asset):
    return {datasource.name: {data_asset.name}}


<<<<<<< HEAD
@pytest.fixture(scope="module")
def expectation_suite(
    context: CloudDataContext,
    data_asset: DataFrameAsset,
    get_missing_expectation_suite_error_type: type[Exception],
) -> Iterator[gx.ExpectationSuite]:
    expectation_suite_name = f"{data_asset.datasource.name} | {data_asset.name}"
    expectation_suite = gx.ExpectationSuite(name=expectation_suite_name)
    context.suites.add(expectation_suite)

    expectation = gx.expectations.ExpectColumnValuesToNotBeNullExpectation(
        column="string",
        mostly=1,
    )
    expectation_suite.add_expectation(
        expectation=expectation,
    )

    expectation_suite = context.suites.get(name=expectation_suite_name)
    assert (
        len(expectation_suite.expectations) == 1
    ), "Expectation Suite was not updated in the previous method call."
    yield expectation_suite
    context.suites.delete(name=expectation_suite_name)
    with pytest.raises(get_missing_expectation_suite_error_type):
        context.suites.get(name=expectation_suite_name)
=======
# @pytest.fixture(scope="module")
# def expectation_suite(
#     context: CloudDataContext,
#     data_asset: DataFrameAsset,
#     get_missing_expectation_suite_error_type: type[Exception],
# ) -> Iterator[ExpectationSuite]:
#     expectation_suite_name = f"{data_asset.datasource.name} | {data_asset.name}"
#     expectation_suite = context.add_expectation_suite(
#         expectation_suite_name=expectation_suite_name,
#     )
#     expectation_suite.add_expectation(
#         expectation_configuration=ExpectationConfiguration(
#             expectation_type="expect_column_values_to_not_be_null",
#             kwargs={
#                 "column": "string",
#                 "mostly": 1,
#             },
#         )
#     )
#     _ = context.add_or_update_expectation_suite(expectation_suite=expectation_suite)
#     expectation_suite = context.get_expectation_suite(expectation_suite_name=expectation_suite_name)
#     assert (
#         len(expectation_suite.expectations) == 1
#     ), "Expectation Suite was not updated in the previous method call."
#     yield expectation_suite
#     context.delete_expectation_suite(expectation_suite_name=expectation_suite_name)
#     with pytest.raises(get_missing_expectation_suite_error_type):
#         context.get_expectation_suite(expectation_suite_name=expectation_suite_name)
>>>>>>> 4a73cdbc
<|MERGE_RESOLUTION|>--- conflicted
+++ resolved
@@ -7,12 +7,6 @@
 import great_expectations.exceptions as gx_exceptions
 import pandas as pd
 import pytest
-<<<<<<< HEAD
-=======
-
-# TODO: ExpectationConfiguration is removed from gx core v1.0 and needs to be replaced
-# from great_expectations.core import ExpectationConfiguration
->>>>>>> 4a73cdbc
 
 if TYPE_CHECKING:
     from great_expectations.data_context import CloudDataContext
@@ -115,7 +109,6 @@
     return {datasource.name: {data_asset.name}}
 
 
-<<<<<<< HEAD
 @pytest.fixture(scope="module")
 def expectation_suite(
     context: CloudDataContext,
@@ -142,33 +135,3 @@
     context.suites.delete(name=expectation_suite_name)
     with pytest.raises(get_missing_expectation_suite_error_type):
         context.suites.get(name=expectation_suite_name)
-=======
-# @pytest.fixture(scope="module")
-# def expectation_suite(
-#     context: CloudDataContext,
-#     data_asset: DataFrameAsset,
-#     get_missing_expectation_suite_error_type: type[Exception],
-# ) -> Iterator[ExpectationSuite]:
-#     expectation_suite_name = f"{data_asset.datasource.name} | {data_asset.name}"
-#     expectation_suite = context.add_expectation_suite(
-#         expectation_suite_name=expectation_suite_name,
-#     )
-#     expectation_suite.add_expectation(
-#         expectation_configuration=ExpectationConfiguration(
-#             expectation_type="expect_column_values_to_not_be_null",
-#             kwargs={
-#                 "column": "string",
-#                 "mostly": 1,
-#             },
-#         )
-#     )
-#     _ = context.add_or_update_expectation_suite(expectation_suite=expectation_suite)
-#     expectation_suite = context.get_expectation_suite(expectation_suite_name=expectation_suite_name)
-#     assert (
-#         len(expectation_suite.expectations) == 1
-#     ), "Expectation Suite was not updated in the previous method call."
-#     yield expectation_suite
-#     context.delete_expectation_suite(expectation_suite_name=expectation_suite_name)
-#     with pytest.raises(get_missing_expectation_suite_error_type):
-#         context.get_expectation_suite(expectation_suite_name=expectation_suite_name)
->>>>>>> 4a73cdbc
